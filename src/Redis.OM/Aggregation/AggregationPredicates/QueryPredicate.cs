--- conflicted
+++ resolved
@@ -169,11 +169,7 @@
             }
         }
 
-<<<<<<< HEAD
-        private static string BuildEqualityPredicate(MemberInfo member, ConstantExpression expression, bool negated = false)
-=======
         private static string BuildEqualityPredicate(MemberInfo member, ConstantExpression expression, string memberStr, bool negated = false)
->>>>>>> 819bda85
         {
             var sb = new StringBuilder();
             var fieldAttribute = member.GetCustomAttribute<SearchFieldAttribute>();
@@ -187,11 +183,7 @@
                 sb.Append("-");
             }
 
-<<<<<<< HEAD
-            sb.Append($"@{member.Name}:");
-=======
             sb.Append($"{memberStr}:");
->>>>>>> 819bda85
             var searchFieldType = fieldAttribute.SearchFieldType != SearchFieldType.INDEXED
                 ? fieldAttribute.SearchFieldType
                 : ExpressionTranslator.DetermineIndexFieldsType(member);
@@ -218,21 +210,12 @@
             var memberStr = ExpressionParserUtilities.GetOperandString(member);
             var queryPredicate = expType switch
             {
-<<<<<<< HEAD
-                ExpressionType.GreaterThan => $"@{member.Name}:[({constExpression.Value} inf]",
-                ExpressionType.LessThan => $"@{member.Name}:[-inf ({constExpression.Value}]",
-                ExpressionType.GreaterThanOrEqual => $"@{member.Name}:[{constExpression.Value} inf]",
-                ExpressionType.LessThanOrEqual => $"@{member.Name}:[-inf {constExpression.Value}]",
-                ExpressionType.Equal => BuildEqualityPredicate(member, constExpression),
-                ExpressionType.NotEqual => BuildEqualityPredicate(member, constExpression, true),
-=======
                 ExpressionType.GreaterThan => $"{memberStr}:[({constExpression.Value} inf]",
                 ExpressionType.LessThan => $"{memberStr}:[-inf ({constExpression.Value}]",
                 ExpressionType.GreaterThanOrEqual => $"{memberStr}:[{constExpression.Value} inf]",
                 ExpressionType.LessThanOrEqual => $"{memberStr}:[-inf {constExpression.Value}]",
                 ExpressionType.Equal => BuildEqualityPredicate(member.Member, constExpression, memberStr),
                 ExpressionType.NotEqual => BuildEqualityPredicate(member.Member, constExpression, memberStr, true),
->>>>>>> 819bda85
                 _ => string.Empty
             };
             return queryPredicate;
