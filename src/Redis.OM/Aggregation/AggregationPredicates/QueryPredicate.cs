--- conflicted
+++ resolved
@@ -148,11 +148,7 @@
             }
         }
 
-<<<<<<< HEAD
-        private static string BuildEqualityPredicate(MemberInfo member, ConstantExpression expression, bool negated = false)
-=======
-        private static string BuildEqualityPredicate(MemberInfo member, ConstantExpression expression, string memberStr)
->>>>>>> 8f0e2049
+        private static string BuildEqualityPredicate(MemberInfo member, ConstantExpression expression, string memberStr, bool negated = false)
         {
             var sb = new StringBuilder();
             var fieldAttribute = member.GetCustomAttribute<SearchFieldAttribute>();
@@ -161,16 +157,12 @@
                 throw new InvalidOperationException("Searches can only be performed on fields marked with a RedisFieldAttribute with the SearchFieldType not set to None");
             }
 
-<<<<<<< HEAD
             if (negated)
             {
                 sb.Append("-");
             }
 
-            sb.Append($"@{member.Name}:");
-=======
             sb.Append($"{memberStr}:");
->>>>>>> 8f0e2049
             var searchFieldType = fieldAttribute.SearchFieldType != SearchFieldType.INDEXED
                 ? fieldAttribute.SearchFieldType
                 : ExpressionTranslator.DetermineIndexFieldsType(member);
@@ -197,21 +189,12 @@
             var memberStr = ExpressionParserUtilities.GetOperandString(member);
             var queryPredicate = expType switch
             {
-<<<<<<< HEAD
-                ExpressionType.GreaterThan => $"@{member.Name}:[({constExpression.Value} inf]",
-                ExpressionType.LessThan => $"@{member.Name}:[-inf ({constExpression.Value}]",
-                ExpressionType.GreaterThanOrEqual => $"@{member.Name}:[{constExpression.Value} inf]",
-                ExpressionType.LessThanOrEqual => $"@{member.Name}:[-inf {constExpression.Value}]",
-                ExpressionType.Equal => BuildEqualityPredicate(member, constExpression),
-                ExpressionType.NotEqual => BuildEqualityPredicate(member, constExpression, true),
-=======
                 ExpressionType.GreaterThan => $"{memberStr}:[({constExpression.Value} inf]",
                 ExpressionType.LessThan => $"{memberStr}:[-inf ({constExpression.Value}]",
                 ExpressionType.GreaterThanOrEqual => $"{memberStr}:[{constExpression.Value} inf]",
                 ExpressionType.LessThanOrEqual => $"{memberStr}:[-inf {constExpression.Value}]",
                 ExpressionType.Equal => BuildEqualityPredicate(member.Member, constExpression, memberStr),
-                ExpressionType.NotEqual => $"{memberStr} : -{{{constExpression.Value}}}",
->>>>>>> 8f0e2049
+                ExpressionType.NotEqual => BuildEqualityPredicate(member.Member, constExpression, memberStr, true),
                 _ => string.Empty
             };
             return queryPredicate;
