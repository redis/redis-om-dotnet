﻿using System;
using System.Collections;
using System.Collections.Generic;
using System.Collections.ObjectModel;
using System.Globalization;
using System.Linq;
using System.Linq.Expressions;
using System.Reflection;
using System.Text;
using System.Text.Json.Serialization;
using System.Text.RegularExpressions;
using Redis.OM.Aggregation;
using Redis.OM.Aggregation.AggregationPredicates;
using Redis.OM.Modeling;
using Redis.OM.Modeling.Vectors;
using Redis.OM.Searching.Query;

namespace Redis.OM.Common
{
    /// <summary>
    /// utilities for parsing expressions.
    /// </summary>
    internal static class ExpressionParserUtilities
    {
        /// <summary>
        /// Characters to escape when serializing a tag expression.
        /// </summary>
        private static readonly char[] TagEscapeChars =
        {
            ',', '.', '<', '>', '{', '}', '[', ']', '"', '\'', ':', ';',
            '!', '@', '#', '$', '%', '^', '&', '*', '(', ')', '-', '+', '=', '~', '|', ' ', '/',
        };

        /// <summary>
        /// Get's the operand string.
        /// </summary>
        /// <param name="exp">the expression to parse.</param>
        /// <returns>The operand string.</returns>
        internal static string GetOperandString(Expression exp)
        {
            return exp switch
            {
                ConstantExpression constExp => ValueToString(constExp.Value),
                MemberExpression member => GetOperandStringForMember(member),
                MethodCallExpression method when method.Method.Name == "get_Item" =>
                    $"@{((ConstantExpression)method.Arguments[0]).Value}",
                MethodCallExpression method => GetOperandString(method),
                UnaryExpression unary => GetOperandString(unary.Operand),
                BinaryExpression binExpression => ParseBinaryExpression(binExpression),
                LambdaExpression lambda => GetOperandString(lambda.Body),
                _ => string.Empty
            };
        }

        /// <summary>
        /// Gets the operand string.
        /// </summary>
        /// <param name="exp">the expression to parse.</param>
        /// <returns>The operand string.</returns>
        internal static string GetOperandString(MethodCallExpression exp)
        {
            var mathMethods = new List<string> { "log", "abs", "ceil", "floor", "log2", "exp", "sqrt" };
            var methodName = MapMethodName(exp.Method.Name);

            return methodName switch
            {
                "split" => ParseSplitMethod(exp),
                "format" => ParseFormatMethod(exp),
                _ => mathMethods.Contains(methodName) ? ParseMathMethod(exp, methodName) : ParseMethod(exp, methodName)
            };
        }

        /// <summary>
        /// Gets the operand string from a search.
        /// </summary>
        /// <param name="exp">expression.</param>
        /// <param name="parameters">The parameters.</param>
        /// <param name="treatEnumsAsInt">Treat enum as an integer.</param>
        /// <param name="negate">Whether or not to negate the result.</param>
        /// <returns>the operand string.</returns>
        /// <exception cref="ArgumentException">thrown if expression is un-parseable.</exception>
        internal static string GetOperandStringForQueryArgs(Expression exp, List<object> parameters, bool treatEnumsAsInt = false, bool negate = false)
        {
            var res = exp switch
            {
                ConstantExpression constExp => $"{constExp.Value}",
                MemberExpression member => GetOperandStringForMember(member, treatEnumsAsInt),
                MethodCallExpression method => TranslateMethodStandardQuerySyntax(method, parameters),
                UnaryExpression unary => GetOperandStringForQueryArgs(unary.Operand, parameters, treatEnumsAsInt, unary.NodeType == ExpressionType.Not),
                _ => throw new ArgumentException("Unrecognized Expression type")
            };

            if (negate)
            {
                return $"-{res}";
            }

            return res;
        }

        /// <summary>
        /// Pull the value out of a member, typically used for a closure.
        /// </summary>
        /// <param name="memberInfo">The member info.</param>
        /// <param name="forObject">the object.</param>
        /// <returns>the value.</returns>
        /// <exception cref="NotImplementedException">thrown if member info is not a field or property.</exception>
        internal static object GetValue(MemberInfo memberInfo, object forObject)
        {
            switch (memberInfo.MemberType)
            {
                case MemberTypes.Field:
                    return ((FieldInfo)memberInfo).GetValue(forObject);
                case MemberTypes.Property:
                    return ((PropertyInfo)memberInfo).GetValue(forObject);
                default:
                    throw new NotImplementedException();
            }
        }

        /// <summary>
        /// Determines whether it's a binary expression.
        /// </summary>
        /// <param name="expression">The expression.</param>
        /// <returns>Whether or not it's a binary expression.</returns>
        internal static bool IsBinaryExpression(Expression expression)
        {
            if (expression is BinaryExpression)
            {
                return true;
            }

            if (expression is UnaryExpression uni && uni.Operand is BinaryExpression)
            {
                return true;
            }

            return false;
        }

        /// <summary>
        /// Splits the expression apart into a query.
        /// </summary>
        /// <param name="rootBinaryExpression">The root expression.</param>
        /// <param name="filterFormat">Whether or not to use the filter format.</param>
        /// <returns>a query.</returns>
        internal static string ParseBinaryExpression(BinaryExpression rootBinaryExpression, bool filterFormat = false)
        {
            var operationStack = new Stack<string>();
            var binExpressions = SplitBinaryExpression(rootBinaryExpression);
            foreach (var expression in binExpressions)
            {
                var right = GetOperandString(expression.Right);
                var left = GetOperandString(expression.Left);
                if (filterFormat && ((expression.Left is MemberExpression mem &&
                                      mem.Type == typeof(string)) || (expression.Left is UnaryExpression uni &&
                                                                      uni.Type == typeof(string))))
                {
                    right = $"'{right}'";
                }

                operationStack.Push(right);
                operationStack.Push(GetOperatorFromNodeType(expression.NodeType));
                if (!string.IsNullOrEmpty(left) && !IsBinaryExpression(expression.Left))
                {
                    operationStack.Push(left);
                }
            }

            return string.Join(" ", operationStack);
        }

        /// <summary>
        /// Translates the method expression.
        /// </summary>
        /// <param name="exp">the expression.</param>
        /// <param name="parameters">The parameters to be passed into the query.</param>
        /// <returns>The expression translated.</returns>
        /// <exception cref="ArgumentException">thrown if the method isn't recognized.</exception>
        internal static string TranslateMethodExpressions(MethodCallExpression exp, List<object> parameters)
        {
            return exp.Method.Name switch
            {
                "Contains" => TranslateContainsStandardQuerySyntax(exp, parameters),
                nameof(StringExtension.FuzzyMatch) => TranslateFuzzyMatch(exp),
                nameof(StringExtension.MatchContains) => TranslateMatchContains(exp),
                nameof(StringExtension.MatchStartsWith) => TranslateMatchStartsWith(exp),
                nameof(StringExtension.MatchEndsWith) => TranslateMatchEndsWith(exp),
                nameof(VectorExtensions.VectorRange) => TranslateVectorRange(exp, parameters),
                nameof(string.StartsWith) => TranslateStartsWith(exp),
                nameof(string.EndsWith) => TranslateEndsWith(exp),
                "Any" => TranslateAnyForEmbeddedObjects(exp, parameters),
                _ => throw new ArgumentException($"Unrecognized method for query translation:{exp.Method.Name}")
            };
        }

        /// <summary>
        /// Translates a method expression into a geofilter.
        /// </summary>
        /// <param name="exp">the expression.</param>
        /// <returns>the geo filter.</returns>
        internal static RedisGeoFilter TranslateGeoFilter(MethodCallExpression exp)
        {
            var memberOperand = GetOperandString(exp.Arguments[1]).Substring(1);
            var longitude = (double)((ConstantExpression)exp.Arguments[2]).Value;
            var latitude = (double)((ConstantExpression)exp.Arguments[3]).Value;
            var radius = (double)((ConstantExpression)exp.Arguments[4]).Value;
            var unit = (GeoLocDistanceUnit)((ConstantExpression)exp.Arguments[5]).Value;
            return new RedisGeoFilter(memberOperand, longitude, latitude, radius, unit);
        }

        /// <summary>
        /// Gets the search field name from member expression. Will climb back up to the parent node and build the alias.
        /// Which will be all the names in the path to the expression seperated by an underscore. e.g. Address_City.
        /// </summary>
        /// <param name="member">The member expression to pull the serach field name from.</param>
        /// <returns>The alias to search for.</returns>
        internal static string GetSearchFieldNameFromMember(MemberExpression member)
        {
            var stack = GetMemberChain(member);
            var topMember = stack.Peek();
            var memberPath = stack.Select(x => x.Name).ToArray();

            if (topMember == member.Member)
            {
                var searchField = member.Member.GetCustomAttributes().Where(x => x is SearchFieldAttribute).Cast<SearchFieldAttribute>().FirstOrDefault();
                if (searchField != null && !string.IsNullOrEmpty(searchField.PropertyName))
                {
                    return searchField.PropertyName;
                }
            }

            return string.Join("_", memberPath);
        }

        /// <summary>
        /// Gets the chain of members down to the currently accessed member.
        /// </summary>
        /// <param name="memberExpression">The member expression being accessed.</param>
        /// <returns>The chain of members down to the currently accessed member, e.g. if a Person's
        /// Address.City was being accessed a stack with Address at the top and City at the bottom would be returned.</returns>
        internal static Stack<MemberInfo> GetMemberChain(MemberExpression memberExpression)
        {
            var memberStack = new Stack<MemberInfo>();
            memberStack.Push(memberExpression.Member);

            var parentExpression = memberExpression.Expression;
            while (parentExpression is MemberExpression parentMember)
            {
                if (parentMember.Member.Name == nameof(AggregationResult<object>.RecordShell))
                {
                    break;
                }

                memberStack.Push(parentMember.Member);
                parentExpression = parentMember.Expression;
            }

            return memberStack;
        }

        /// <summary>
        /// Gets the Search Field type for the member.
        /// </summary>
        /// <param name="memberExpression">the member expression.</param>
        /// <returns>the <see cref="SearchFieldAttribute"/>.</returns>
        internal static SearchFieldAttribute? DetermineSearchAttribute(MemberExpression memberExpression)
        {
            var memberChain = GetMemberChain(memberExpression);
            SearchFieldAttribute? attr;
            do
            {
                var memberInfo = memberChain.Pop();
                attr = memberInfo
                    .GetCustomAttributes()
                    .Where(x => x is SearchFieldAttribute)
                    .Cast<SearchFieldAttribute>()
                    .FirstOrDefault(x => x.JsonPath?.Split('.').Last() == memberExpression.Member.Name);
            }
            while (attr == null && memberChain.Any());

            if (attr == null)
            {
                attr = memberExpression.Member.GetCustomAttributes().Where(x => x is SearchFieldAttribute).Cast<SearchFieldAttribute>().FirstOrDefault();
            }

            return attr;
        }

        /// <summary>
        /// Escapes a tag field string.
        /// </summary>
        /// <param name="text">the text toe escape.</param>
        /// <returns>The Escaped Text.</returns>
        internal static string EscapeTagField(string text)
        {
            var sb = new StringBuilder();
            foreach (var c in text)
            {
                if (TagEscapeChars.Contains(c))
                {
                    sb.Append("\\");
                }

                sb.Append(c);
            }

            return sb.ToString();
        }

        private static string GetOperandStringForMember(MemberExpression member, bool treatEnumsAsInt = false)
        {
            var memberPath = new List<string>();
            var parentExpression = member.Expression;
            while (parentExpression is MemberExpression parentMember)
            {
                memberPath.Add(parentMember.Member.Name);
                parentExpression = parentMember.Expression;
            }

            memberPath.Add(member.Member.Name);

            var searchField = member.Member.GetCustomAttributes().Where(x => x is SearchFieldAttribute).Cast<SearchFieldAttribute>().FirstOrDefault();

            var dependencyChain = new List<MemberExpression>();
            var pointingExpression = member;
            while (pointingExpression != null)
            {
                dependencyChain.Add(pointingExpression);
                pointingExpression = pointingExpression.Expression as MemberExpression;
            }

            if (dependencyChain.Last().Expression is ConstantExpression c)
            {
                var resolved = c.Value;

                for (var i = dependencyChain.Count; i > 0; i--)
                {
                    var expr = dependencyChain[i - 1];
                    resolved = GetValue(expr.Member, resolved);
                }

                var resolvedType = resolved.GetType();

                if (resolved is IEnumerable<string> strings)
                {
                    return string.Join("|", strings);
                }

                if (resolved is IEnumerable<Guid> guids)
                {
                    return string.Join("|", guids);
                }

                if (resolved is IEnumerable<Ulid> ulids)
                {
                    return string.Join("|", ulids);
                }

                if (resolvedType.IsArray || resolvedType.GetInterfaces().Contains(typeof(IEnumerable)))
                {
                    var asEnumerable = (IEnumerable)resolved;
                    var elementType = resolvedType.GetElementType();
                    if (elementType == null)
                    {
                        elementType = resolvedType.GenericTypeArguments.FirstOrDefault();
                    }

                    if (elementType != null && TypeDeterminationUtilities.IsNumeric(elementType))
                    {
                        var sb = new StringBuilder();
                        sb.Append('|');

                        foreach (var item in asEnumerable)
                        {
                            sb.Append(FormattableString.Invariant($"[{item} {item}]|"));
                        }

                        sb.Remove(sb.Length - 1, 1);
                        return sb.ToString();
                    }

                    if (elementType != null && elementType.IsEnum)
                    {
                        if (treatEnumsAsInt)
                        {
                            var sb = new StringBuilder();
                            sb.Append('|');
                            foreach (var item in asEnumerable)
                            {
                                var asInt = (int)item;
                                sb.Append($"[{asInt} {asInt}]|");
                            }

                            sb.Remove(sb.Length - 1, 1);
                            return sb.ToString();
                        }
                        else
                        {
                            var strs = new List<string>();
                            foreach (var item in asEnumerable)
                            {
                                strs.Add(item.ToString());
                            }

                            return string.Join("|", strs);
                        }
                    }
                }

                return ValueToString(resolved);
            }

            if (searchField != null)
            {
                var propertyName = GetSearchFieldNameFromMember(member);
                return $"@{propertyName}";
            }

            throw new InvalidOperationException(
                $"Could not retrieve value from {member.Member.Name}, most likely, it is not properly decorated in the model defining the index.");
        }

        private static string GetOperandStringStringArgs(Expression exp)
        {
            return exp switch
            {
                ConstantExpression constExp => GetConstantStringForArgs(constExp),
                MemberExpression member => GetOperandStringForMember(member),
                MethodCallExpression method => $"@{((ConstantExpression)method.Arguments[0]).Value}",
                UnaryExpression unary => GetOperandString(unary.Operand),
                BinaryExpression binExpression => ParseBinaryExpression(binExpression),
                _ => string.Empty
            };
        }

        private static string MapMethodName(string methodName) => methodName switch
        {
            nameof(string.ToUpper) => "upper",
            nameof(string.ToLower) => "lower",
            nameof(string.Contains) => "contains",
            nameof(string.StartsWith) => "startswith",
            nameof(string.Substring) => "substr",
            nameof(string.Format) => "format",
            nameof(string.Split) => "split",
            nameof(Math.Log) => "log2",
            nameof(Math.Log10) => "log",
            nameof(Math.Ceiling) => "ceil",
            nameof(Math.Floor) => "floor",
            nameof(Math.Exp) => "exp",
            nameof(Math.Abs) => "abs",
            nameof(Math.Sqrt) => "sqrt",
            nameof(ApplyFunctions.Day) => "day",
            nameof(ApplyFunctions.Hour) => "hour",
            nameof(ApplyFunctions.Minute) => "minute",
            nameof(ApplyFunctions.Month) => "month",
            nameof(ApplyFunctions.DayOfWeek) => "dayofweek",
            nameof(ApplyFunctions.DayOfMonth) => "dayofmonth",
            nameof(ApplyFunctions.DayOfYear) => "dayofyear",
            nameof(ApplyFunctions.Year) => "year",
            nameof(ApplyFunctions.MonthOfYear) => "monthofyear",
            nameof(ApplyFunctions.FormatTimestamp) => "timefmt",
            nameof(ApplyFunctions.ParseTime) => "parsetime",
            nameof(ApplyFunctions.GeoDistance) => "geodistance",
            nameof(ApplyFunctions.Exists) => "exists",
            _ => string.Empty
        };

        private static string ParseMathMethod(MethodCallExpression exp, string methodName)
        {
            var sb = new StringBuilder();
            sb.Append($"{methodName}(");
            sb.Append(GetOperandString(exp.Arguments[0]));
            sb.Append(")");
            return sb.ToString();
        }

        private static string ParseMethod(MethodCallExpression exp, string methodName)
        {
            var sb = new StringBuilder();
            var args = new List<string>();
            sb.Append($"{methodName}(");
            if (exp.Object != null)
            {
                args.Add(GetOperandStringStringArgs(exp.Object));
            }

            args.AddRange(exp.Arguments.Select(GetOperandStringStringArgs));
            sb.Append(string.Join(",", args));
            if (methodName == "substr" && args.Count == 2)
            {
                sb.Append(",-1");
            }

            sb.Append(")");
            return sb.ToString();
        }

        private static string ParseFormatMethod(MethodCallExpression exp)
        {
            var pattern = "\\{(\\d+|)\\}";
            var args = new List<string>();
            var sb = new StringBuilder();
            sb.Append("format(");
            var formatStringExpression = exp.Arguments[0];
            var formatArgs = new List<string>();
            string formatString = string.Empty;
            switch (formatStringExpression)
            {
                case ConstantExpression constantFormattedExpression:
                    formatString = constantFormattedExpression.Value.ToString();
                    args.Add($"\"{Regex.Replace(formatString, pattern, "%s")}\"");
                    break;

                case MemberExpression { Expression: ConstantExpression constInnerExpression } member:
                    formatString = (string)GetValue(member.Member, constInnerExpression.Value);
                    args.Add($"\"{Regex.Replace(formatString, pattern, "%s")}\"");
                    break;
            }

            for (var i = 1; i < exp.Arguments.Count; i++)
            {
                formatArgs.Add(GetOperandStringStringArgs(exp.Arguments[i]));
            }

            var matches = Regex.Matches(formatString, pattern);
            args.AddRange(from Match? match in matches
                select match.Value.Substring(1, match.Length - 2)
                into subStr
                select int.Parse(subStr)
                into matchIndex
                select formatArgs[matchIndex]);
            sb.Append(string.Join(",", args));
            sb.Append(")");
            return sb.ToString();
        }

        private static string GetOperatorFromNodeType(ExpressionType type)
        {
            return type switch
            {
                ExpressionType.Add => "+",
                ExpressionType.Subtract => "-",
                ExpressionType.Divide => "/",
                ExpressionType.Modulo => "%",
                ExpressionType.Power => "^",
                ExpressionType.ExclusiveOr => "^",
                ExpressionType.Multiply => "*",
                ExpressionType.Equal => "==",
                ExpressionType.OrElse => "||",
                ExpressionType.AndAlso => "&&",
                ExpressionType.Not => "!",
                ExpressionType.NotEqual => "!=",
                ExpressionType.LessThan => "<",
                ExpressionType.LessThanOrEqual => "<=",
                ExpressionType.GreaterThan => ">",
                ExpressionType.GreaterThanOrEqual => ">=",
                _ => string.Empty
            };
        }

        private static string ParseSplitMethod(MethodCallExpression exp)
        {
            var args = new List<string>();
            var sb = new StringBuilder();
            sb.Append("split(");
            args.Add(GetOperandStringStringArgs(exp.Object ??
                                                throw new InvalidOperationException(
                                                    "Object within expression is null.")));
            var arg = exp.Arguments[0];
            if (arg.Type == typeof(string) || arg.Type == typeof(char))
            {
                args.Add($"\"{GetOperandStringStringArgs(arg)}\"");
            }
            else
            {
                switch (arg)
                {
                    case MemberExpression { Expression: ConstantExpression constExp } member:
                    {
                        var innerArgList = new List<string>();
                        if (member.Type == typeof(char[]))
                        {
                            var charArr = (char[])GetValue(member.Member, constExp.Value);
                            innerArgList.AddRange(charArr.Select(c => c.ToString()));
                        }
                        else if (member.Type == typeof(string[]))
                        {
                            var stringArr = (string[])GetValue(member.Member, constExp.Value);
                            innerArgList.AddRange(stringArr);
                        }

                        args.Add($"\"{string.Join(",", innerArgList)}\"");
                        break;
                    }

                    case NewArrayExpression arrayExpression:
                    {
                        var innerArgList = new List<string>();
                        foreach (var item in arrayExpression.Expressions)
                        {
                            if (item is ConstantExpression constant)
                            {
                                innerArgList.Add(GetConstantStringForArgs(constant));
                            }
                        }

                        args.Add($"\"{string.Join(",", innerArgList)}\"");
                        break;
                    }
                }
            }

            sb.Append(string.Join(",", args));
            sb.Append(")");
            return sb.ToString();
        }

        private static IEnumerable<BinaryExpression> SplitBinaryExpression(BinaryExpression exp)
        {
            var list = new List<BinaryExpression>();
            do
            {
                list.Add(exp);
                switch (exp.Left)
                {
                    case UnaryExpression unExp:
                        if (unExp.Operand is BinaryExpression inner)
                        {
                            exp = inner;
                        }
                        else
                        {
                            return list;
                        }

                        break;
                    case BinaryExpression left:
                        exp = left;
                        break;
                    default:
                        return list;
                }
            }
            while (true);
        }

        private static string TranslateMethodStandardQuerySyntax(MethodCallExpression exp, List<object> parameters)
        {
            return exp.Method.Name switch
            {
                nameof(StringExtension.FuzzyMatch) => TranslateFuzzyMatch(exp),
                nameof(string.Format) => TranslateFormatMethodStandardQuerySyntax(exp),
                nameof(string.Contains) => TranslateContainsStandardQuerySyntax(exp, parameters),
                nameof(string.StartsWith) => TranslateStartsWith(exp),
                nameof(string.EndsWith) => TranslateEndsWith(exp),
                nameof(VectorExtensions.VectorRange) => TranslateVectorRange(exp, parameters),
                "Any" => TranslateAnyForEmbeddedObjects(exp, parameters),
                _ => throw new InvalidOperationException($"Unable to parse method {exp.Method.Name}")
            };
        }

        private static string TranslateFormatMethodStandardQuerySyntax(MethodCallExpression exp)
        {
            var format = GetOperandString(exp.Arguments[0]);
            string[] args;
            if (exp.Arguments[1] is NewArrayExpression newArrayExpression)
            {
                args = newArrayExpression.Expressions.Select(GetOperandString).ToArray();
            }
            else
            {
                args = new string[exp.Arguments.Count - 1];
                for (var i = 1; i < exp.Arguments.Count; i++)
                {
                    args[i - 1] = GetOperandString(exp.Arguments[i]);
                }
            }

            return string.Format(format, args);
        }

        private static bool IsFullTextSearch(Expression expression)
        {
            if (expression is MemberExpression member)
            {
                return DetermineSearchAttribute(member) is SearchableAttribute;
            }

            return false;
        }

        private static string TranslateStartsWith(MethodCallExpression exp)
        {
            string source;
            string prefix;
            Expression sourceExpression;
            if (exp.Arguments.Count < 2 && exp.Object is not null)
            {
                source = GetOperandString(exp.Object);
                prefix = GetOperandString(exp.Arguments[0]);
                sourceExpression = exp.Object;
            }
            else if (exp.Arguments.Count >= 2)
            {
                source = GetOperandString(exp.Arguments[0]);
                prefix = GetOperandString(exp.Arguments[1]);
                sourceExpression = exp.Arguments[0];
            }
            else
            {
                throw new InvalidOperationException("Could not parse out StartsWith method from provided expression");
            }

            if (IsFullTextSearch(sourceExpression))
            {
                return $"({source}:{prefix}*)";
            }

            return $"({source}:{{{EscapeTagField(prefix)}*}})";
        }

        private static string TranslateEndsWith(MethodCallExpression exp)
        {
            string source;
            string suffix;
            Expression sourceExpression;
            if (exp.Arguments.Count < 2 && exp.Object is not null)
            {
                source = GetOperandString(exp.Object);
                suffix = GetOperandString(exp.Arguments[0]);
                sourceExpression = exp.Object;
            }
            else if (exp.Arguments.Count >= 2)
            {
                source = GetOperandString(exp.Arguments[0]);
                suffix = GetOperandString(exp.Arguments[1]);
                sourceExpression = exp.Arguments[0];
            }
            else
            {
                throw new InvalidOperationException("Could not parse out EndsWith method from provided expression");
            }

            if (IsFullTextSearch(sourceExpression))
            {
                return $"({source}:*{suffix})";
            }

            return $"({source}:{{*{EscapeTagField(suffix)}}})";
        }

        private static string TranslateMatchStartsWith(MethodCallExpression exp)
        {
            var source = GetOperandString(exp.Arguments[0]);
            var prefix = GetOperandString(exp.Arguments[1]);
            return $"({source}:{prefix}*)";
        }

        private static string TranslateMatchEndsWith(MethodCallExpression exp)
        {
            var source = GetOperandString(exp.Arguments[0]);
            var suffix = GetOperandString(exp.Arguments[1]);
            return $"({source}:*{suffix})";
        }

        private static string TranslateMatchContains(MethodCallExpression exp)
        {
            var source = GetOperandString(exp.Arguments[0]);
            var infix = GetOperandString(exp.Arguments[1]);
            return $"({source}:*{infix}*)";
        }

        private static string TranslateFuzzyMatch(MethodCallExpression exp)
        {
            var source = GetOperandString(exp.Arguments[0]);
            var term = GetOperandString(exp.Arguments[1]);
            if (!int.TryParse(GetOperandString(exp.Arguments[2]), out var distanceThreshold))
            {
                throw new ArgumentException($"Could not parse {nameof(distanceThreshold)}");
            }

            return distanceThreshold switch
            {
                1 => $"({source}:%{term}%)",
                2 => $"({source}:%%{term}%%)",
                3 => $"({source}:%%%{term}%%%)",
                _ => throw new ArgumentOutOfRangeException(
                    nameof(distanceThreshold),
                    distanceThreshold,
                    $"{nameof(distanceThreshold)} must not exceed 3")
            };
        }

        private static string TranslateContainsStandardQuerySyntax(MethodCallExpression exp, List<object> parameters)
        {
            MemberExpression? expression = null;
            Type type;
            string memberName;
            string literal;
            SearchFieldAttribute? searchFieldAttribute = null;
            if (exp.Arguments.LastOrDefault() is MemberExpression && exp.Arguments.FirstOrDefault() is MemberExpression)
            {
                var propertyExpression = (MemberExpression)exp.Arguments.Last();
                var valuesExpression = (MemberExpression)exp.Arguments.First();
                literal = GetOperandStringForQueryArgs(propertyExpression, parameters);
                if (!literal.StartsWith("@"))
                {
                    if (exp.Arguments.Count == 1 && exp.Object != null)
                    {
                        propertyExpression = (MemberExpression)exp.Object;
                        valuesExpression = (MemberExpression)exp.Arguments.Single();
                    }
                    else
                    {
                        propertyExpression = (MemberExpression)exp.Arguments.First();
                        valuesExpression = (MemberExpression)exp.Arguments.Last();
                    }
                }
                else if (propertyExpression == valuesExpression)
                {
                    propertyExpression = (MemberExpression)exp.Arguments.First();
                    valuesExpression = (MemberExpression)exp.Object;
                }

                var attribute = DetermineSearchAttribute(propertyExpression);
                if (attribute == null)
                {
                    attribute = DetermineSearchAttribute(valuesExpression);
                    if (attribute != null)
                    {
                        propertyExpression = (MemberExpression)exp.Arguments.First();
                        valuesExpression = (MemberExpression)exp.Arguments.Last();
                    }
                    else
                    {
                        throw new InvalidOperationException("Called contains for a non-indexed property");
                    }
                }

                type = Nullable.GetUnderlyingType(propertyExpression.Type) ?? propertyExpression.Type;
                var valueType = Nullable.GetUnderlyingType(valuesExpression.Type) ?? valuesExpression.Type;
                memberName = GetOperandStringForMember(propertyExpression);
                var treatEnumsAsInts = type.IsEnum && !(propertyExpression.Member.GetCustomAttributes(typeof(JsonConverterAttribute)).FirstOrDefault() is JsonConverterAttribute converter && converter.ConverterType == typeof(JsonStringEnumConverter));
                literal = GetOperandStringForQueryArgs(valuesExpression, parameters, treatEnumsAsInts);

                if ((valueType == typeof(List<string>) || valueType == typeof(string[]) || type == typeof(string[]) || type == typeof(List<string>) || type == typeof(Guid) || type == typeof(Guid[]) || type == typeof(List<Guid>) || type == typeof(Guid[]) || type == typeof(List<Guid>) || type == typeof(Ulid) || (type.IsEnum && !treatEnumsAsInts)) && attribute is IndexedAttribute)
                {
                    return $"({memberName}:{{{EscapeTagField(literal).Replace("\\|", "|")}}})";
                }

                if (type == typeof(string) && attribute is IndexedAttribute)
                {
                    return $"({memberName}:{{*{EscapeTagField(literal)}*}})";
                }

                if (type == typeof(string) && attribute is SearchableAttribute)
                {
                    return $"({memberName}:{literal})";
                }

                var ret = literal.Replace("|", $"{memberName}:");
                ret = ret.Replace("]", "]|");
                ret = ret.Substring(0, ret.Length - 1);

                return ret;
            }

            if (exp.Object is MemberExpression)
            {
                expression = exp.Object as MemberExpression;
                if (expression is not null)
                {
                    searchFieldAttribute = DetermineSearchAttribute(expression);
                }
            }
            else if (exp.Arguments.FirstOrDefault() is MemberExpression)
            {
                expression = (MemberExpression)exp.Arguments.First();
                searchFieldAttribute = DetermineSearchAttribute(expression);
            }

            if (exp.Arguments.LastOrDefault() is MemberExpression memEx && exp.Arguments.FirstOrDefault() is ConstantExpression cs)
            {
                var propertyName = $"{GetOperandString(memEx)}";
                return $"({GetContainsStringForConstantExpression(propertyName, cs)})";
            }

            if (expression == null)
            {
                throw new InvalidOperationException($"Could not parse query for Contains");
            }

            type = Nullable.GetUnderlyingType(expression.Type) ?? expression.Type;
            memberName = GetOperandStringForMember(expression);
            literal = GetOperandStringForQueryArgs(exp.Arguments.Last(), parameters);

            if (searchFieldAttribute is not null && searchFieldAttribute is SearchableAttribute)
            {
                return $"({memberName}:{literal})";
            }

            return (type == typeof(string)) ? $"({memberName}:{{*{EscapeTagField(literal)}*}})" : $"({memberName}:{{{EscapeTagField(literal)}}})";
        }

<<<<<<< HEAD
        private static string TranslateAnyForEmbeddedObjects(MethodCallExpression exp, List<object> parameters)
=======
        private static string GetContainsStringForConstantExpression(string propertyNameOperand, ConstantExpression cs)
        {
            var enumerable = cs.Value as IEnumerable;
            if (enumerable is null)
            {
                throw new ArgumentException("Could not create contains predicate from non-enumerable value");
            }

            var isNumeric = TypeDeterminationUtilities.IsNumericEnumerable(enumerable);
            var sb = new StringBuilder();

            if (!isNumeric)
            {
                sb.Append($"{propertyNameOperand}:{{");
            }

            foreach (var o in enumerable)
            {
                if (isNumeric)
                {
                    sb.Append($"{propertyNameOperand}:[{o} {o}]");
                }
                else
                {
                    sb.Append(EscapeTagField(o.ToString()));
                }

                sb.Append("|");
            }

            sb.Remove(sb.Length - 1, 1);
            if (!isNumeric)
            {
                sb.Append("}");
            }

            return sb.ToString();
        }

        private static string TranslateAnyForEmbeddedObjects(MethodCallExpression exp)
>>>>>>> fa80a84b
        {
            var type = exp.Arguments.Last().Type;
            var prefix = GetOperandString(exp.Arguments[0]);
            var lambda = (LambdaExpression)exp.Arguments.Last();
            var tempQuery = ExpressionTranslator.TranslateBinaryExpression((BinaryExpression)lambda.Body, parameters);
            return tempQuery.Replace("@", $"{prefix}_");
        }

        private static string ValueToString(object value)
        {
            Type valueType = value.GetType();

            if (valueType == typeof(double) || Nullable.GetUnderlyingType(valueType) == typeof(double))
            {
                return ((double)value).ToString(CultureInfo.InvariantCulture);
            }

            if (value is DateTimeOffset dto)
            {
                return dto.ToUnixTimeMilliseconds().ToString(CultureInfo.InvariantCulture);
            }

            if (value is DateTime dt)
            {
                return new DateTimeOffset(dt).ToUnixTimeMilliseconds().ToString(CultureInfo.InvariantCulture);
            }

            return value.ToString();
        }

        private static string GetConstantStringForArgs(ConstantExpression constExp)
        {
            string valueAsString = ValueToString(constExp.Value);

            if (constExp.Type == typeof(string))
            {
                return $"\"{valueAsString}\"";
            }

            return $"{valueAsString}";
        }

        private static object GetOperand(Expression expression)
        {
            return expression switch
            {
                MemberExpression me => GetValue(me.Member, ((ConstantExpression)me.Expression).Value),
                ConstantExpression ce => ce.Value,
                _ => throw new InvalidOperationException("Could not determine value.")
            };
        }

        private static string TranslateVectorRange(MethodCallExpression exp, List<object> parameters)
        {
            if (exp.Arguments[0] is not MemberExpression member)
            {
                throw new InvalidOperationException("Vector Range must be called on a member");
            }

            var field = GetOperandStringForMember(member);
            var vectorizer = member.Member.GetCustomAttributes<VectorizerAttribute>().FirstOrDefault();
            byte[] bytes;
            var operand = GetOperand(exp.Arguments[1]);

            if (vectorizer is not null)
            {
                bytes = vectorizer.Vectorize(operand);
            }
            else if (member.Type == typeof(double[]))
            {
                bytes = ((double[])operand).SelectMany(BitConverter.GetBytes).ToArray();
            }
            else if (member.Type == typeof(float[]))
            {
                bytes = ((float[])operand).SelectMany(BitConverter.GetBytes).ToArray();
            }
            else
            {
                throw new InvalidOperationException(
                    $"Attempting to run a vector range on a {member.Type} with no provided vectorizer");
            }

            var distance = (double)((ConstantExpression)exp.Arguments[2]).Value;
            var distanceArgName = parameters.Count.ToString();
            parameters.Add(distance);
            var vectorArgName = parameters.Count.ToString();
            parameters.Add(bytes);
            if (exp.Arguments.Count > 3)
            {
                var scoreName = $"{GetOperand(exp.Arguments[3])}{VectorScores.RangeScoreSuffix}";
                return $"{field}:[VECTOR_RANGE ${distanceArgName} ${vectorArgName}]=>{{$YIELD_DISTANCE_AS: {scoreName}}}";
            }

            return $"{field}:[VECTOR_RANGE ${distanceArgName} ${vectorArgName}]";
        }
    }
}<|MERGE_RESOLUTION|>--- conflicted
+++ resolved
@@ -903,9 +903,6 @@
             return (type == typeof(string)) ? $"({memberName}:{{*{EscapeTagField(literal)}*}})" : $"({memberName}:{{{EscapeTagField(literal)}}})";
         }
 
-<<<<<<< HEAD
-        private static string TranslateAnyForEmbeddedObjects(MethodCallExpression exp, List<object> parameters)
-=======
         private static string GetContainsStringForConstantExpression(string propertyNameOperand, ConstantExpression cs)
         {
             var enumerable = cs.Value as IEnumerable;
@@ -945,8 +942,7 @@
             return sb.ToString();
         }
 
-        private static string TranslateAnyForEmbeddedObjects(MethodCallExpression exp)
->>>>>>> fa80a84b
+        private static string TranslateAnyForEmbeddedObjects(MethodCallExpression exp, List<object> parameters)
         {
             var type = exp.Arguments.Last().Type;
             var prefix = GetOperandString(exp.Arguments[0]);
