--- conflicted
+++ resolved
@@ -838,11 +838,7 @@
                 var treatEnumsAsInts = type.IsEnum && !(propertyExpression.Member.GetCustomAttributes(typeof(JsonConverterAttribute)).FirstOrDefault() is JsonConverterAttribute converter && converter.ConverterType == typeof(JsonStringEnumConverter));
                 literal = GetOperandStringForQueryArgs(valuesExpression, treatEnumsAsInts);
 
-<<<<<<< HEAD
-                if ((valueType == typeof(List<string>) || valueType == typeof(string[]) || type == typeof(string[]) || type == typeof(List<string>) || type == typeof(Guid) || type == typeof(Ulid) || (type.IsEnum && !treatEnumsAsInts)) && attribute is IndexedAttribute)
-=======
-                if ((type == typeof(string) || type == typeof(string[]) || type == typeof(List<string>) || type == typeof(Guid) || type == typeof(Guid[]) || type == typeof(List<Guid>) || type == typeof(Ulid) || (type.IsEnum && !treatEnumsAsInts)) && attribute is IndexedAttribute)
->>>>>>> 13b01439
+                if ((valueType == typeof(List<string>) || valueType == typeof(string[]) || type == typeof(string[]) || type == typeof(List<string>) || type == typeof(Guid) || type == typeof(Guid[]) || type == typeof(List<Guid>) || type == typeof(Guid[]) || type == typeof(List<Guid>) || type == typeof(Ulid) || (type.IsEnum && !treatEnumsAsInts)) && attribute is IndexedAttribute)
                 {
                     return $"({memberName}:{{{EscapeTagField(literal).Replace("\\|", "|")}}})";
                 }
