﻿<Project Sdk="Microsoft.NET.Sdk">

  <PropertyGroup>
    <TargetFramework>netstandard2.0</TargetFramework>
    <LangVersion>9.0</LangVersion>
    <RootNamespace>Redis.OM</RootNamespace>
    <Nullable>enable</Nullable>
    <AutoGenerateBindingRedirects>true</AutoGenerateBindingRedirects>
<<<<<<< HEAD
    <PackageVersion>0.4.3</PackageVersion>
    <Version>0.4.3</Version>
    <PackageReleaseNotes>https://github.com/redis/redis-om-dotnet/releases/tag/v0.4.1</PackageReleaseNotes>
=======
    <PackageVersion>0.4.2</PackageVersion>
    <Version>0.4.2</Version>
    <PackageReleaseNotes>https://github.com/redis/redis-om-dotnet/releases/tag/v0.4.2</PackageReleaseNotes>
>>>>>>> 9c45dc77
    <Description>Object Mapping and More for Redis</Description>
    <Title>Redis OM</Title>
    <Authors>Steve Lorello</Authors>
    <Copyright>Redis Inc</Copyright>
    <PackageProjectUrl>https://github.com/redis/redis-om-dotnet</PackageProjectUrl>
    <PackageReadmeFile>README.md</PackageReadmeFile>
    <PackageIcon>icon-square.png</PackageIcon>
    <PackageLicenseExpression>MIT</PackageLicenseExpression>
    <RepositoryUrl>https://github.com/redis/redis-om-dotnet</RepositoryUrl>
    <RepositoryType>Github</RepositoryType>
    <PackageTags>redis redisearch indexing databases</PackageTags>
    <GeneratePackageOnBuild>true</GeneratePackageOnBuild>
  </PropertyGroup>

  <ItemGroup>
    <PackageReference Include="Newtonsoft.Json" Version="13.0.1" />
    <PackageReference Include="StackExchange.Redis" Version="2.5.61" />
    <PackageReference Include="System.Text.Json" Version="5.0.2" />
    <PackageReference Include="Ulid" Version="1.2.6" />
    <PackageReference Include="Microsoft.Bcl.AsyncInterfaces" Version="5.0.0" />
  </ItemGroup>

  <ItemGroup>
    <None Include="../../images/icon-square.png" Pack="true" PackagePath="\" />
    <None Include="../../README.md" Pack="true" PackagePath="\" />
  </ItemGroup>
  <ItemGroup>
    <PackageReference Include="StyleCop.Analyzers" Version="1.1.118">
      <PrivateAssets>all</PrivateAssets>
      <IncludeAssets>runtime; build; native; contentfiles; analyzers; buildtransitive</IncludeAssets>
    </PackageReference>
  </ItemGroup>
  <PropertyGroup>
    <CodeAnalysisRuleSet>stylecop.ruleset</CodeAnalysisRuleSet>
  </PropertyGroup>
  <PropertyGroup>
    <DocumentationFile>
      bin\$(Configuration)\$(TargetFramework)\$(AssemblyName).xml
    </DocumentationFile>
  </PropertyGroup>
</Project><|MERGE_RESOLUTION|>--- conflicted
+++ resolved
@@ -6,15 +6,9 @@
     <RootNamespace>Redis.OM</RootNamespace>
     <Nullable>enable</Nullable>
     <AutoGenerateBindingRedirects>true</AutoGenerateBindingRedirects>
-<<<<<<< HEAD
-    <PackageVersion>0.4.3</PackageVersion>
-    <Version>0.4.3</Version>
-    <PackageReleaseNotes>https://github.com/redis/redis-om-dotnet/releases/tag/v0.4.1</PackageReleaseNotes>
-=======
     <PackageVersion>0.4.2</PackageVersion>
     <Version>0.4.2</Version>
     <PackageReleaseNotes>https://github.com/redis/redis-om-dotnet/releases/tag/v0.4.2</PackageReleaseNotes>
->>>>>>> 9c45dc77
     <Description>Object Mapping and More for Redis</Description>
     <Title>Redis OM</Title>
     <Authors>Steve Lorello</Authors>
