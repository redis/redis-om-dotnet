﻿<Project Sdk="Microsoft.NET.Sdk">

  <PropertyGroup>
    <TargetFramework>netstandard2.0</TargetFramework>
    <LangVersion>11</LangVersion>
    <RootNamespace>Redis.OM</RootNamespace>
    <Nullable>enable</Nullable>
    <AutoGenerateBindingRedirects>true</AutoGenerateBindingRedirects>
<<<<<<< HEAD
    <PackageVersion>0.6.0</PackageVersion>
    <Version>0.6.0</Version>
    <PackageReleaseNotes>https://github.com/redis/redis-om-dotnet/releases/tag/v0.6.0</PackageReleaseNotes>
=======
    <PackageVersion>0.5.5</PackageVersion>
    <Version>0.5.5</Version>
    <PackageReleaseNotes>https://github.com/redis/redis-om-dotnet/releases/tag/v0.5.5</PackageReleaseNotes>
>>>>>>> c87f2da2
    <Description>Object Mapping and More for Redis</Description>
    <Title>Redis OM</Title>
    <Authors>Steve Lorello</Authors>
    <Copyright>Redis Inc</Copyright>
    <PackageProjectUrl>https://github.com/redis/redis-om-dotnet</PackageProjectUrl>
    <PackageReadmeFile>README.md</PackageReadmeFile>
    <PackageIcon>icon-square.png</PackageIcon>
    <PackageLicenseExpression>MIT</PackageLicenseExpression>
    <RepositoryUrl>https://github.com/redis/redis-om-dotnet</RepositoryUrl>
    <RepositoryType>Github</RepositoryType>
    <PackageTags>redis redisearch indexing databases</PackageTags>
    <GeneratePackageOnBuild>true</GeneratePackageOnBuild>
    <TreatWarningsAsErrors>true</TreatWarningsAsErrors>
  </PropertyGroup>

  <ItemGroup>
    <PackageReference Include="Newtonsoft.Json" Version="13.0.1" />
    <PackageReference Include="StackExchange.Redis" Version="2.5.61" />
    <PackageReference Include="System.Text.Json" Version="5.0.2" />
    <PackageReference Include="Ulid" Version="1.2.6" />
    <PackageReference Include="Microsoft.Bcl.AsyncInterfaces" Version="5.0.0" />
  </ItemGroup>

  <ItemGroup>
    <None Include="../../images/icon-square.png" Pack="true" PackagePath="\" />
    <None Include="../../README.md" Pack="true" PackagePath="\" />
  </ItemGroup>
  <ItemGroup>
    <PackageReference Include="StyleCop.Analyzers" Version="1.1.118">
      <PrivateAssets>all</PrivateAssets>
      <IncludeAssets>runtime; build; native; contentfiles; analyzers; buildtransitive</IncludeAssets>
    </PackageReference>
  </ItemGroup>
  <PropertyGroup>
    <CodeAnalysisRuleSet>stylecop.ruleset</CodeAnalysisRuleSet>
  </PropertyGroup>
  <PropertyGroup>
    <DocumentationFile>
      bin\$(Configuration)\$(TargetFramework)\$(AssemblyName).xml
    </DocumentationFile>
  </PropertyGroup>
</Project><|MERGE_RESOLUTION|>--- conflicted
+++ resolved
@@ -6,15 +6,9 @@
     <RootNamespace>Redis.OM</RootNamespace>
     <Nullable>enable</Nullable>
     <AutoGenerateBindingRedirects>true</AutoGenerateBindingRedirects>
-<<<<<<< HEAD
     <PackageVersion>0.6.0</PackageVersion>
     <Version>0.6.0</Version>
-    <PackageReleaseNotes>https://github.com/redis/redis-om-dotnet/releases/tag/v0.6.0</PackageReleaseNotes>
-=======
-    <PackageVersion>0.5.5</PackageVersion>
-    <Version>0.5.5</Version>
-    <PackageReleaseNotes>https://github.com/redis/redis-om-dotnet/releases/tag/v0.5.5</PackageReleaseNotes>
->>>>>>> c87f2da2
+    <Package
     <Description>Object Mapping and More for Redis</Description>
     <Title>Redis OM</Title>
     <Authors>Steve Lorello</Authors>
