﻿using System;
using Redis.OM.Aggregation;
using Redis.OM.Contracts;
using System.Threading.Tasks;
using System.Linq;
using Xunit;

namespace Redis.OM.Unit.Tests.RediSearchTests
{
    [Collection("Redis")]
    public class AggregationFunctionalTests
    {
        private static readonly object connectionLock = new();
        private static bool _dataIsSet = false;

        /// <summary>
        /// Init the database taking care to do it only once so that the test processes performed in parallel can count on an immutable database
        /// </summary>
        /// <param name="setup">RedisSetup object instance</param>
        public AggregationFunctionalTests(RedisSetup setup)
        {
            _connection = setup.Connection;
        }
        private IRedisConnection _connection;

        private void Setup()
        {
            if (_dataIsSet)
            {
                return;
            }

            var beaker = new Person
            {
                Name = "Beaker",
                Age = 23,
                Sales = 500000,
                SalesAdjustment = .6,
                Height = 15,
                DepartmentNumber = 3                
            };

            var bunsen = new Person
            {
                Name = "Dr Bunsen Honeydew",
                Age = 63,
                Sales = 500000,
                SalesAdjustment = .6,
                Height = 15,
                DepartmentNumber = 3
            };

            var fozzie = new Person
            {
                Name = "Fozzie Bear",
                Age = 45,
                Sales = 350000,
                SalesAdjustment = .7,
                Height = 14,
                DepartmentNumber = 2
            };

            var startler = new Person
            {
                Name = "Statler",
                Age = 75,
                Sales = 650000,
                SalesAdjustment = .8,
                Height = 13,
                DepartmentNumber = 4
            };

            var waldorf = new Person
            {
                Name = "Waldorf",
                Age = 78,
                Sales = 750000,
                SalesAdjustment = .8,
                Height = 13,
                DepartmentNumber = 4
            };

            var kermit = new Person
            {
                Name = "Kermit the Frog",
                Age = 52,
                Sales = 1500000,
                SalesAdjustment = .8,
                Height = 13,
                DepartmentNumber = 1
            };
            
            var hashWaldorf = new HashPerson
            {
                Name = "Waldorf",
                Email = "Waldorf@muppets.com",
                Age = 78,
                Sales = 750000,
                SalesAdjustment = .8,
                Height = 13,
                DepartmentNumber = 4
            };

            var hashKermit = new HashPerson
            {
                Name = "Kermit the Frog",
                Email = "kermit@muppets.com",
                Age = 52,
                Sales = 1500000,
                SalesAdjustment = .8,
                Height = 13,
                DepartmentNumber = 1
            };

            _connection.Set(kermit);
            _connection.Set(waldorf);
            _connection.Set(startler);
            _connection.Set(fozzie);
            _connection.Set(beaker);
            _connection.Set(bunsen);
            _connection.Set(hashKermit);
            _connection.Set(hashWaldorf);

            _dataIsSet = true;
        }

        [Fact]
        public void GetPeopleByAgeOrName()
        {
            Setup();
            var collection = new RedisAggregationSet<Person>(_connection);
            var people = collection.Where(x => x.RecordShell.Age == 52 || x.RecordShell.Age == 75 || x.RecordShell.Name == "Fozzie Bear").ToArray();
            Assert.Equal(3, people.Length);
        }

        [Fact]
        public void GetPeopleByAgeOrNameAndDepartment()
        {
            Setup();
            var collection = new RedisAggregationSet<Person>(_connection);
            var query = collection.Where(x => x.RecordShell.Age == 52 || x.RecordShell.Age == 23 || x.RecordShell.Name == "Dr Bunsen Honeydew");
            var people = query.Where(x => x.RecordShell.DepartmentNumber == 3).ToArray();
            Assert.Equal(2, people.Length);
        }

        [Fact]
        public void GetDepartmentBySales()
        {
            var collection = new RedisAggregationSet<Person>(_connection);
            var departments = collection
                .Apply(x => x.RecordShell.Sales * x.RecordShell.SalesAdjustment, "AdjustedSales")
                .GroupBy(x => x.RecordShell.DepartmentNumber)
                .Sum(x => x["AdjustedSales"])
                .OrderByDescending(x => x["AdjustedSales_SUM"])
                .ToArray();
            Assert.Equal(1, (int)departments[0]["DepartmentNumber"]);
            Assert.Equal(4, (int)departments[1]["DepartmentNumber"]);
            Assert.Equal(3, (int)departments[2]["DepartmentNumber"]);
            Assert.Equal(2, (int)departments[3]["DepartmentNumber"]);
        }

        [Fact]
        public void GetHandicappedSales()
        {
            var collection = new RedisAggregationSet<Person>(_connection);
            var employees = collection.Apply(x => x.RecordShell.Sales 
                * x.RecordShell.SalesAdjustment, "AdjustedSales")
                .OrderByDescending(x=>x["AdjustedSales"]);
            var previousEmployee = employees.First();
            foreach(var employee in employees)
            {
                Assert.True(employee["AdjustedSales"] <= previousEmployee["AdjustedSales"]);
                previousEmployee = employee;
            }
        }

        [Fact]
        public async Task GetAdjustedSalesStandardDeviation()
        {
            Setup();
            var collection = new RedisAggregationSet<Person>(_connection);
            var stddev = await collection.Apply(x => x.RecordShell.Sales
                * x.RecordShell.SalesAdjustment, "AdjustedSales")
                .StandardDeviationAsync(x => x["AdjustedSales"]);

            Assert.Equal(358018.854252, stddev);
        }

        [Fact]

        public void GetAdjustedSalesStandardDeviationTestingInvariantCultureCompliance()
        {
            Helper.RunTestUnderDifferentCulture("it-IT", x => GetAdjustedSalesStandardDeviation());
        }

        [Fact]
        public async Task GetAverageAdjustedSales()
        {
            var collection = new RedisAggregationSet<Person>(_connection);
            var average = await collection.Apply(x => x.RecordShell.Sales
                                                      * x.RecordShell.SalesAdjustment, "AdjustedSales")
                .AverageAsync(x => x["AdjustedSales"]);
            Assert.Equal(527500, average);
        }

        [Fact]
        public async Task TestLoad()
        {
            Setup();
            var collection = new RedisAggregationSet<Person>(_connection);
            await foreach (var result in collection.Load(x => x.RecordShell.Name))
            {
                Assert.False(string.IsNullOrEmpty(result["Name"]));
            }
        }
        
        [Fact]
        public async Task TestLoadAll()
        {
            Setup();
            var collection = new RedisAggregationSet<Person>(_connection);
            await foreach (var result in collection.LoadAll())
            {
                Assert.NotNull(result.Hydrate().Name);
            }
        }

        [Fact]
        public async Task TestPartialHydration()
        {
            Setup();
            var collection = new RedisAggregationSet<Person>(_connection);
            await foreach (var result in collection.Apply(x => x.RecordShell.Sales * x.RecordShell.SalesAdjustment, "AdjustedSales"))
            {
                var partialHydration = result.Hydrate();
                Assert.True(partialHydration.Sales > 0);
                Assert.True(partialHydration.SalesAdjustment > 0);
            }
        }

        [Fact]
        public async Task TestHydrateHash()
        {
            Setup();
            var collection = new RedisAggregationSet<HashPerson>(_connection);
            await foreach (var result in collection.LoadAll())
            {
                Assert.NotNull(result.Hydrate().Name);
            }
        }

        [Fact]
        public async Task TestPartialHydrationHash()
        {
            Setup();
            var collection = new RedisAggregationSet<HashPerson>(_connection);
            await foreach (var result in collection.Load(x=>x.RecordShell.Email))
            {
                Assert.NotNull(result.Hydrate().Email);
            }
        }

        [Fact]
        public async Task GetGroupCount()
        {
            Setup();
            var collection = new RedisAggregationSet<Person>(_connection);
            var results = await collection.GroupBy(x => x.RecordShell.Age).CountGroupMembers().ToListAsync();
            foreach (var result in results)
            {
                Assert.True(1<=result["COUNT"]);
            }
        }
<<<<<<< HEAD
        
        [Fact]
        public async Task GetGroupCountWithNegationQuery()
        {
            Setup();
            var collection = new RedisAggregationSet<Person>(_connection);
            var results = await collection
                .Where(x => x.RecordShell.Age != 0)
                .GroupBy(x => x.RecordShell.Age).CountGroupMembers().ToListAsync();
            foreach (var result in results)
            {
                Assert.True(1 <= result["COUNT"]);
            }
        }

        [Fact]
        public void TestUnsortedFields()
        {
            Setup();
            var collection = new RedisAggregationSet<Person>(_connection);

            Assert.Throws<NotSupportedException>(() =>
                collection.Apply(x => $"{x.RecordShell.Email}", "TheEmailThatNeverWas").ToList());

        }
=======
>>>>>>> 8f0e2049
    }
}<|MERGE_RESOLUTION|>--- conflicted
+++ resolved
@@ -271,8 +271,7 @@
                 Assert.True(1<=result["COUNT"]);
             }
         }
-<<<<<<< HEAD
-        
+
         [Fact]
         public async Task GetGroupCountWithNegationQuery()
         {
@@ -286,18 +285,5 @@
                 Assert.True(1 <= result["COUNT"]);
             }
         }
-
-        [Fact]
-        public void TestUnsortedFields()
-        {
-            Setup();
-            var collection = new RedisAggregationSet<Person>(_connection);
-
-            Assert.Throws<NotSupportedException>(() =>
-                collection.Apply(x => $"{x.RecordShell.Email}", "TheEmailThatNeverWas").ToList());
-
-        }
-=======
->>>>>>> 8f0e2049
     }
 }