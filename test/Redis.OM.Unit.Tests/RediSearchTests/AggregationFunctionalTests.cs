--- conflicted
+++ resolved
@@ -1,5 +1,6 @@
 ﻿using Redis.OM.Aggregation;
 using Redis.OM.Contracts;
+using System.Threading.Tasks;
 using System.Linq;
 using Xunit;
 
@@ -8,7 +9,6 @@
     [Collection("Redis")]
     public class AggregationFunctionalTests
     {
-        private static IRedisConnection _connection;
         private static readonly object connectionLock = new();
 
         /// <summary>
@@ -17,82 +17,34 @@
         /// <param name="setup">RedisSetup object instance</param>
         public AggregationFunctionalTests(RedisSetup setup)
         {
-            if (_connection != null)
-                return;
-
-            lock(connectionLock)
-            {
-<<<<<<< HEAD
-                _connection = setup.Connection;
-
-                var beaker = new Person
-                {
-                    Name = "Beaker",
-                    Age = 23,
-                    Sales = 500000,
-                    SalesAdjustment = .6,
-                    Height = 15,
-                    DepartmentNumber = 3
-                };
-
-                var bunsen = new Person
-                {
-                    Name = "Dr Bunsen Honeydew",
-                    Age = 63,
-                    Sales = 500000,
-                    SalesAdjustment = .6,
-                    Height = 15,
-                    DepartmentNumber = 3
-                };
-
-                var fozzie = new Person
-                {
-                    Name = "Fozzie Bear",
-                    Age = 45,
-                    Sales = 350000,
-                    SalesAdjustment = .7,
-                    Height = 14,
-                    DepartmentNumber = 2
-                };
-
-                var startler = new Person
-                {
-                    Name = "Statler",
-                    Age = 75,
-                    Sales = 650000,
-                    SalesAdjustment = .8,
-                    Height = 13,
-                    DepartmentNumber = 4
-                };
-
-                var waldorf = new Person
-                {
-                    Name = "Waldorf",
-                    Age = 78,
-                    Sales = 750000,
-                    SalesAdjustment = .8,
-                    Height = 13,
-                    DepartmentNumber = 4
-                };
-
-                var kermit = new Person
-                {
-                    Name = "Kermit the Frog",
-                    Age = 52,
-                    Sales = 1500000,
-                    SalesAdjustment = .8,
-                    Height = 13,
-                    DepartmentNumber = 1
-                };
-
-                _connection.Set(kermit);
-                _connection.Set(waldorf);
-                _connection.Set(startler);
-                _connection.Set(fozzie);
-                _connection.Set(beaker);
-                _connection.Set(bunsen);
-            }
-=======
+            _connection = setup.Connection;
+        }
+        private IRedisConnection _connection;
+
+        private void Setup()
+        {
+            var beaker = new Person
+            {
+                Name = "Beaker",
+                Age = 23,
+                Sales = 500000,
+                SalesAdjustment = .6,
+                Height = 15,
+                DepartmentNumber = 3                
+            };
+
+            var bunsen = new Person
+            {
+                Name = "Dr Bunsen Honeydew",
+                Age = 63,
+                Sales = 500000,
+                SalesAdjustment = .6,
+                Height = 15,
+                DepartmentNumber = 3
+            };
+
+            var fozzie = new Person
+            {
                 Name = "Fozzie Bear",
                 Age = 45,
                 Sales = 350000,
@@ -161,8 +113,8 @@
             _connection.Set(bunsen);
             _connection.Set(hashKermit);
             _connection.Set(hashWaldorf);
->>>>>>> 310238ef
-        }
+        }
+
 
         [Fact]
         public void GetDepartmentBySales()
@@ -196,25 +148,10 @@
         }
 
         [Fact]
-<<<<<<< HEAD
-        public async void GetAdjustedSalesStandardDeviation()
-=======
         public async Task GetAdjustedSalesStandardDeviation()
         {
             Setup();
             var collection = new RedisAggregationSet<Person>(_connection);
-            var stddev = await collection.Apply(x => x.RecordShell.Sales
-                                                     * x.RecordShell.SalesAdjustment, "AdjustedSales")
-                .StandardDeviationAsync(x => x["AdjustedSales"]);
-            Assert.Equal(358018.854252, stddev);
-        }
-
-        [Fact]
-        public async Task GetAverageAdjustedSales()
->>>>>>> 310238ef
-        {
-            var collection = new RedisAggregationSet<Person>(_connection);
-<<<<<<< HEAD
             var stddev = await collection.Apply(x => x.RecordShell.Sales
                 * x.RecordShell.SalesAdjustment, "AdjustedSales")
                 .StandardDeviationAsync(x => x["AdjustedSales"]);
@@ -223,14 +160,16 @@
         }
 
         [Fact]
+
         public void GetAdjustedSalesStandardDeviationTestingInvariantCultureCompliance()
         {
             Helper.RunTestUnderDifferentCulture("it-IT", x => GetAdjustedSalesStandardDeviation());
         }
 
         [Fact]
-        public async void GetAverageAdjustedSales()
-=======
+        public async Task GetAverageAdjustedSales()
+        {
+            var collection = new RedisAggregationSet<Person>(_connection);
             var average = await collection.Apply(x => x.RecordShell.Sales
                                                       * x.RecordShell.SalesAdjustment, "AdjustedSales")
                 .AverageAsync(x => x["AdjustedSales"]);
@@ -296,22 +235,14 @@
 
         [Fact]
         public async Task GetGroupCount()
->>>>>>> 310238ef
-        {
-            var collection = new RedisAggregationSet<Person>(_connection);
-<<<<<<< HEAD
-            var average = await collection.Apply(x => x.RecordShell.Sales
-                * x.RecordShell.SalesAdjustment, "AdjustedSales")
-                .AverageAsync(x => x["AdjustedSales"]);
-            Assert.Equal(527500, average);
-
-=======
+        {
+            Setup();
+            var collection = new RedisAggregationSet<Person>(_connection);
             var results = await collection.GroupBy(x => x.RecordShell.Age).CountGroupMembers().ToListAsync();
             foreach (var result in results)
             {
                 Assert.True(1<=result["COUNT"]);
             }
->>>>>>> 310238ef
         }
     }
 }