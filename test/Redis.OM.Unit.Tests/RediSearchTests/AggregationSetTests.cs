--- conflicted
+++ resolved
@@ -1,4 +1,4 @@
-﻿using Moq;
+using Moq;
 using System;
 using System.Collections.Generic;
 using System.Linq;
@@ -366,16 +366,11 @@
         }
 
         [Fact]
-<<<<<<< HEAD
         public void TestLoad()
-=======
-        public void TestMultipleOrderBys()
->>>>>>> 6934d1e2
         {
             var collection = new RedisAggregationSet<Person>(_mock.Object, true, chunkSize: 10000);
             _mock.Setup(x => x.Execute("FT.AGGREGATE", It.IsAny<string[]>())).Returns(MockedResult);
             _mock.Setup(x => x.Execute("FT.CURSOR", It.IsAny<string[]>())).Returns(MockedResultCursorEnd);
-<<<<<<< HEAD
             collection.Load(x => x.RecordShell.Name).ToList();
             _mock.Verify(x=>x.Execute("FT.AGGREGATE","person-idx","*","LOAD","1","Name","WITHCURSOR", "COUNT","10000"));
         }
@@ -398,10 +393,12 @@
             _mock.Setup(x => x.Execute("FT.CURSOR", It.IsAny<string[]>())).Returns(MockedResultCursorEnd);
             collection.LoadAll().ToList();
             _mock.Verify(x=>x.Execute("FT.AGGREGATE","person-idx","*","LOAD","*", "WITHCURSOR", "COUNT","10000"));
-=======
+
+        [Fact]
+        public void TestMultipleOrderBys()
+        {
             _ = collection.OrderBy(x => x.RecordShell.Name).OrderByDescending(x => x.RecordShell.Age).ToList();
             _mock.Verify(x=>x.Execute("FT.AGGREGATE","person-idx", "*", "SORTBY", "4", "@Name", "ASC", "@Age", "DESC", "WITHCURSOR", "COUNT", "10000"));
->>>>>>> 6934d1e2
         }
     }
 }