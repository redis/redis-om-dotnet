﻿using Moq;
using System;
using System.Collections.Generic;
using System.Linq;
using System.Text;
using System.Threading.Tasks;
using Redis.OM.Aggregation;
using Redis.OM.Contracts;
using Redis.OM;
using Xunit;

namespace Redis.OM.Unit.Tests.RediSearchTests
{
    public class AggregationSetTests
    {
        Mock<IRedisConnection> _mock = new Mock<IRedisConnection>();
        RedisReply MockedResult
        {
            get
            {
                var replyList = new List<RedisReply>();
                replyList.Add(new RedisReply(1));
                for(var i = 0; i < 1000; i++)
                {
                    replyList.Add(new RedisReply(new RedisReply[]
                    {
                        $"FakeResult",
                        "blah"
                    }));
                }
                return new RedisReply[] { replyList.ToArray(), new RedisReply(5)};
            }
        }

        RedisReply MockedResultCursorEnd
        {
            get
            {
                var replyList = new List<RedisReply>();
                replyList.Add(new RedisReply(1));
                for (var i = 0; i < 1000; i++)
                {
                    replyList.Add(new RedisReply(new RedisReply[]
                    {
                        $"FakeResult",
                        "blah"
                    }));
                }
                return new RedisReply[] { replyList.ToArray(), new RedisReply(0) };
            }
        }

        RedisReply MockedResult10k
        {
            get
            {
                var replyList = new List<RedisReply>();
                replyList.Add(new RedisReply(1));
                for(var i = 0; i < 1000; i++)
                {
                    replyList.Add(new RedisReply(new RedisReply[]
                    {
                        $"FakeResult",
                        "blah"
                    }));
                }
                return new RedisReply[] { replyList.ToArray(), new RedisReply(5)};
            }
        }

        RedisReply MockedResultCursorEnd10k
        {
            get
            {
                var replyList = new List<RedisReply>();
                replyList.Add(new RedisReply(1));
                for (var i = 0; i < 1000; i++)
                {
                    replyList.Add(new RedisReply(new RedisReply[]
                    {
                        $"FakeResult",
                        "blah"
                    }));
                }
                return new RedisReply[] { replyList.ToArray(), new RedisReply(0) };
            }
        }


        [Fact]
        public async Task TestAsyncEnumeration()
        {
            _mock.Setup(x => x.ExecuteAsync(
                "FT.AGGREGATE",
                "person-idx",
                "@Age:[-inf (3]",
                "WITHCURSOR",
                "COUNT",
                "1000"))
                .ReturnsAsync(MockedResult);

            _mock.Setup(x => x.ExecuteAsync(
                "FT.CURSOR",
                "READ",
                "person-idx",
                "5",                
                "COUNT",
                "1000"))
                .ReturnsAsync(MockedResultCursorEnd);
            var collection = new RedisAggregationSet<Person>(_mock.Object, true);
            var three = 3;
            var res = collection.Where(x=>x.RecordShell.Age<(int?)three);
            
            var i = 0;
            await foreach (var item in res)
            {
                Assert.Equal("blah", item[$"FakeResult"]);
                i++;
            }
            Assert.Equal(2000, i);
            
        }

        [Fact]
        public async Task TestToList()
        {
            _mock.Setup(x => x.ExecuteAsync(
                "FT.AGGREGATE",
                "person-idx",
                "@Age:[-inf (3]",
                "WITHCURSOR",
                "COUNT",
                "1000"))
                .ReturnsAsync(MockedResult);

            _mock.Setup(x => x.ExecuteAsync(
                "FT.CURSOR",
                "READ",
                "person-idx",
                "5",
                "COUNT",
                "1000"))
                .ReturnsAsync(MockedResultCursorEnd);
            var collection = new RedisAggregationSet<Person>(_mock.Object, true);
            var res = collection.Where(x => x.RecordShell.Age < 3);
            var result = await res.ToListAsync();
            foreach (var item in result)
            {
                Assert.Equal("blah", item[$"FakeResult"]);
            }
            Assert.Equal(2000, result.Count());
            
        }

        [Fact]
        public async Task TestToArray()
        {
            _mock.Setup(x => x.ExecuteAsync(
                "FT.AGGREGATE",
                "person-idx",
                "@Age:[-inf (3]",
                "WITHCURSOR",
                "COUNT",
                "1000"))
                .ReturnsAsync(MockedResult);

            _mock.Setup(x => x.ExecuteAsync(
                "FT.CURSOR",
                "READ",
                "person-idx",
                "5",
                "COUNT",
                "1000"))
                .ReturnsAsync(MockedResultCursorEnd);
            var collection = new RedisAggregationSet<Person>(_mock.Object, true);
            var res = collection.Where(x => x.RecordShell.Age < 3);
            var result = await res.ToArrayAsync();
            foreach (var item in result)
            {
                Assert.Equal("blah", item[$"FakeResult"]);
            }
            Assert.Equal(2000, result.Count());
            
        }

        [Fact]
        public async Task TestAsyncEnumerationGrouped()
        {
            _mock.Setup(x => x.ExecuteAsync(
                "FT.AGGREGATE",
                "person-idx",
                "@Age:[-inf (3]",
                "GROUPBY",
                "1",
                "@Height",
                "WITHCURSOR",
                "COUNT",
                "1000"))
                .ReturnsAsync(MockedResult);

            _mock.Setup(x => x.ExecuteAsync(
                "FT.CURSOR",
                "READ",
                "person-idx",
                "5",
                "COUNT",
                "1000"))
                .ReturnsAsync(MockedResultCursorEnd);
            var collection = new RedisAggregationSet<Person>(_mock.Object, true);
            var res = collection.Where(x => x.RecordShell.Age < 3).GroupBy(x=>x.RecordShell.Height);

            var i = 0;
            await foreach (var item in res)
            {
                Assert.Equal("blah", item[$"FakeResult"]);
                i++;
            }
            Assert.Equal(2000, i);
        }

        [Fact]
        public async Task TestToListGrouped()
        {
            _mock.Setup(x => x.ExecuteAsync(
                "FT.AGGREGATE",
                "person-idx",
                "@Age:[-inf (3]",
                "GROUPBY",
                "1",
                "@Height",
                "WITHCURSOR",
                "COUNT",
                "1000"))
                .ReturnsAsync(MockedResult);

            _mock.Setup(x => x.ExecuteAsync(
                "FT.CURSOR",
                "READ",
                "person-idx",
                "5",
                "COUNT",
                "1000"))
                .ReturnsAsync(MockedResultCursorEnd);
            var collection = new RedisAggregationSet<Person>(_mock.Object, true);
            var res = collection.Where(x => x.RecordShell.Age < 3).GroupBy(x=>x.RecordShell.Height);
            var result = await res.ToListAsync();
            foreach (var item in result)
            {
                Assert.Equal("blah", item[$"FakeResult"]);
            }
            Assert.Equal(2000, result.Count());

        }

        [Fact]
        public async Task TestToArrayGrouped()
        {
            _mock.Setup(x => x.ExecuteAsync(
                "FT.AGGREGATE",
                "person-idx",
                "@Age:[-inf (3]",
                "GROUPBY",
                "1",
                "@Height",
                "WITHCURSOR",
                "COUNT",
                "1000"))
                .ReturnsAsync(MockedResult);

            _mock.Setup(x => x.ExecuteAsync(
                "FT.CURSOR",
                "READ",
                "person-idx",
                "5",
                "COUNT",
                "1000"))
                .ReturnsAsync(MockedResultCursorEnd);
            var collection = new RedisAggregationSet<Person>(_mock.Object, true);
            var res = collection.Where(x => x.RecordShell.Age < 3).GroupBy(x=>x.RecordShell.Height);
            var result = await res.ToArrayAsync();
            foreach (var item in result)
            {
                Assert.Equal("blah", item[$"FakeResult"]);
            }
            Assert.Equal(2000, result.Count());

        }

        [Fact]
        public void TestVariableQuery()
        {
            var collection = new RedisAggregationSet<Person>(_mock.Object, true);
            _mock.Setup(x => x.Execute(
                    "FT.AGGREGATE",
                    "person-idx",
                    "@Name:fred",
                    "WITHCURSOR",
                    "COUNT",
                    "1000"))
                .Returns(MockedResult);

            _mock.Setup(x => x.Execute(
                    "FT.CURSOR",
                    "READ",
                    "person-idx",
                    "5",
                    "COUNT",
                    "1000"))
                .Returns(MockedResultCursorEnd);

            var fred = "fred";
            var result = collection.Where(x => x.RecordShell.Name == fred).ToList();
            foreach (var item in result)
            {
                Assert.Equal("blah", item[$"FakeResult"]);
            }
        }

        [Fact]
        public void TestConfigurableChunkSize()
        {
            var collection = new RedisAggregationSet<Person>(_mock.Object, true, chunkSize:10000);
            _mock.Setup(x => x.Execute(
                    "FT.AGGREGATE",
                    "person-idx",
                    "@Name:fred",
                    "WITHCURSOR",
                    "COUNT",
                    "10000"))
                .Returns(MockedResult10k);

            _mock.Setup(x => x.Execute(
                    "FT.CURSOR",
                    "READ",
                    "person-idx",
                    "5",
                    "COUNT",
                    "10000"))
                .Returns(MockedResultCursorEnd10k);

            var fred = "fred";
            var result = collection.Where(x => x.RecordShell.Name == fred).ToList();
            foreach (var item in result)
            {
                Assert.Equal("blah", item[$"FakeResult"]);
            }
        }

        [Fact]
        public void TestLoad()
        {
            var collection = new RedisAggregationSet<Person>(_mock.Object, true, chunkSize: 10000);
            _mock.Setup(x => x.Execute("FT.AGGREGATE", It.IsAny<string[]>())).Returns(MockedResult);
            _mock.Setup(x => x.Execute("FT.CURSOR", It.IsAny<string[]>())).Returns(MockedResultCursorEnd);
            collection.Load(x => x.RecordShell.Name).ToList();
            _mock.Verify(x=>x.Execute("FT.AGGREGATE","person-idx","*","LOAD","1","Name","WITHCURSOR", "COUNT","10000"));
        }
        
        [Fact]
        public void TestMultiVariant()
        {
            var collection = new RedisAggregationSet<Person>(_mock.Object, true, chunkSize: 10000);
            _mock.Setup(x => x.Execute("FT.AGGREGATE", It.IsAny<string[]>())).Returns(MockedResult);
            _mock.Setup(x => x.Execute("FT.CURSOR", It.IsAny<string[]>())).Returns(MockedResultCursorEnd);
            collection.Load(x => new {x.RecordShell.Name, x.RecordShell.Age}).ToList();
            _mock.Verify(x=>x.Execute("FT.AGGREGATE","person-idx","*","LOAD","2","Name", "Age","WITHCURSOR", "COUNT","10000"));
        }

        [Fact]
        public void TestLoadAll()
        {
            var collection = new RedisAggregationSet<Person>(_mock.Object, true, chunkSize: 10000);
            _mock.Setup(x => x.Execute("FT.AGGREGATE", It.IsAny<string[]>())).Returns(MockedResult);
            _mock.Setup(x => x.Execute("FT.CURSOR", It.IsAny<string[]>())).Returns(MockedResultCursorEnd);
            collection.LoadAll().ToList();
            _mock.Verify(x =>
                x.Execute("FT.AGGREGATE", "person-idx", "*", "LOAD", "*", "WITHCURSOR", "COUNT", "10000"));
        }

        [Fact]
        public void TestMultipleOrderBys()
        {
            var collection = new RedisAggregationSet<Person>(_mock.Object, true, chunkSize: 10000);
            _mock.Setup(x => x.Execute("FT.AGGREGATE", It.IsAny<string[]>())).Returns(MockedResult);
            _mock.Setup(x => x.Execute("FT.CURSOR", It.IsAny<string[]>())).Returns(MockedResultCursorEnd);
            _ = collection.OrderBy(x => x.RecordShell.Name).OrderByDescending(x => x.RecordShell.Age).ToList();
            _mock.Verify(x=>x.Execute("FT.AGGREGATE","person-idx", "*", "SORTBY", "4", "@Name", "ASC", "@Age", "DESC", "WITHCURSOR", "COUNT", "10000"));
        }

        [Fact]
<<<<<<< HEAD
        public void TestRightSideStringTypeFilter()
=======
        public void TestNestedOrderBy()
>>>>>>> 9c45dc77
        {
            var collection = new RedisAggregationSet<Person>(_mock.Object, true, chunkSize: 10000);
            _mock.Setup(x => x.Execute("FT.AGGREGATE", It.IsAny<string[]>())).Returns(MockedResult);
            _mock.Setup(x => x.Execute("FT.CURSOR", It.IsAny<string[]>())).Returns(MockedResultCursorEnd);
<<<<<<< HEAD
            _ = collection.Apply(x => string.Format("{0} {1}", x.RecordShell.FirstName, x.RecordShell.LastName),
                "FullName").Filter(p => p.Aggregations["FullName"] == "Bruce Wayne").ToList();
            _mock.Verify(x => x.Execute("FT.AGGREGATE", "person-idx", "*", "APPLY", "format(\"%s %s\",@FirstName,@LastName)", "AS", "FullName", "FILTER", "@FullName == 'Bruce Wayne'", "WITHCURSOR", "COUNT", "10000"));
=======
            _ = collection.OrderBy(x => x.RecordShell.Address.State).ToList();
            _mock.Verify(x=>x.Execute("FT.AGGREGATE","person-idx", "*", "SORTBY", "2", "@Address_State", "ASC", "WITHCURSOR", "COUNT", "10000"));
        }

        [Fact]
        public void TestNestedGroup()
        {
            var collection = new RedisAggregationSet<Person>(_mock.Object, true, chunkSize: 10000);
            _mock.Setup(x => x.Execute("FT.AGGREGATE", It.IsAny<string[]>())).Returns(MockedResult);
            _mock.Setup(x => x.Execute("FT.CURSOR", It.IsAny<string[]>())).Returns(MockedResultCursorEnd);
            _ = collection.GroupBy(x => x.RecordShell.Address.State).ToList();
            _mock.Verify(x=>x.Execute("FT.AGGREGATE","person-idx", "*", "GROUPBY", "1", "@Address_State", "WITHCURSOR", "COUNT", "10000"));
        }

        [Fact]
        public void TestNestedGroupMulti()
        {
            var collection = new RedisAggregationSet<Person>(_mock.Object, true, chunkSize: 10000);
            _mock.Setup(x => x.Execute("FT.AGGREGATE", It.IsAny<string[]>())).Returns(MockedResult);
            _mock.Setup(x => x.Execute("FT.CURSOR", It.IsAny<string[]>())).Returns(MockedResultCursorEnd);
            _ = collection.GroupBy(x => new {x.RecordShell.Address.State, x.RecordShell.Address.ForwardingAddress.City}).ToList();
            _mock.Verify(x=>x.Execute("FT.AGGREGATE","person-idx", "*", "GROUPBY", "2", "@Address_State", "@Address_ForwardingAddress_City", "WITHCURSOR", "COUNT", "10000"));
        }

        [Fact]
        public void TestNestedApply()
        {
            var collection = new RedisAggregationSet<Person>(_mock.Object, true, chunkSize: 10000);
            _mock.Setup(x => x.Execute("FT.AGGREGATE", It.IsAny<string[]>())).Returns(MockedResult);
            _mock.Setup(x => x.Execute("FT.CURSOR", It.IsAny<string[]>())).Returns(MockedResultCursorEnd);
            _ = collection.Apply(x => x.RecordShell.Address.HouseNumber + 4, "house_num_modified").ToList();
            _mock.Verify(x=>x.Execute("FT.AGGREGATE","person-idx", "*", "APPLY", "@Address_HouseNumber + 4", "AS", "house_num_modified", "WITHCURSOR", "COUNT", "10000"));
>>>>>>> 9c45dc77
        }
    }
}<|MERGE_RESOLUTION|>--- conflicted
+++ resolved
@@ -388,20 +388,23 @@
         }
 
         [Fact]
-<<<<<<< HEAD
         public void TestRightSideStringTypeFilter()
-=======
-        public void TestNestedOrderBy()
->>>>>>> 9c45dc77
-        {
-            var collection = new RedisAggregationSet<Person>(_mock.Object, true, chunkSize: 10000);
-            _mock.Setup(x => x.Execute("FT.AGGREGATE", It.IsAny<string[]>())).Returns(MockedResult);
-            _mock.Setup(x => x.Execute("FT.CURSOR", It.IsAny<string[]>())).Returns(MockedResultCursorEnd);
-<<<<<<< HEAD
+        {
+            var collection = new RedisAggregationSet<Person>(_mock.Object, true, chunkSize: 10000);
+            _mock.Setup(x => x.Execute("FT.AGGREGATE", It.IsAny<string[]>())).Returns(MockedResult);
+            _mock.Setup(x => x.Execute("FT.CURSOR", It.IsAny<string[]>())).Returns(MockedResultCursorEnd);        
             _ = collection.Apply(x => string.Format("{0} {1}", x.RecordShell.FirstName, x.RecordShell.LastName),
                 "FullName").Filter(p => p.Aggregations["FullName"] == "Bruce Wayne").ToList();
             _mock.Verify(x => x.Execute("FT.AGGREGATE", "person-idx", "*", "APPLY", "format(\"%s %s\",@FirstName,@LastName)", "AS", "FullName", "FILTER", "@FullName == 'Bruce Wayne'", "WITHCURSOR", "COUNT", "10000"));
-=======
+        }
+        
+        [Fact]
+        public void TestNestedOrderBy()
+
+        {
+            var collection = new RedisAggregationSet<Person>(_mock.Object, true, chunkSize: 10000);
+            _mock.Setup(x => x.Execute("FT.AGGREGATE", It.IsAny<string[]>())).Returns(MockedResult);
+            _mock.Setup(x => x.Execute("FT.CURSOR", It.IsAny<string[]>())).Returns(MockedResultCursorEnd);
             _ = collection.OrderBy(x => x.RecordShell.Address.State).ToList();
             _mock.Verify(x=>x.Execute("FT.AGGREGATE","person-idx", "*", "SORTBY", "2", "@Address_State", "ASC", "WITHCURSOR", "COUNT", "10000"));
         }
@@ -434,7 +437,6 @@
             _mock.Setup(x => x.Execute("FT.CURSOR", It.IsAny<string[]>())).Returns(MockedResultCursorEnd);
             _ = collection.Apply(x => x.RecordShell.Address.HouseNumber + 4, "house_num_modified").ToList();
             _mock.Verify(x=>x.Execute("FT.AGGREGATE","person-idx", "*", "APPLY", "@Address_HouseNumber + 4", "AS", "house_num_modified", "WITHCURSOR", "COUNT", "10000"));
->>>>>>> 9c45dc77
         }
     }
 }