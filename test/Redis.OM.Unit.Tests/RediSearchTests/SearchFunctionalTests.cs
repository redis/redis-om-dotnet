--- conflicted
+++ resolved
@@ -1009,14 +1009,15 @@
         }
 
         [Fact]
-<<<<<<< HEAD
         public void TestQueryWithForwardSlashes()
         {
             var collection = new RedisCollection<ObjectWithZeroStopwords>(_connection);
             collection.Insert(new ObjectWithZeroStopwords() { Name = "a/test/string" });
 
             Assert.NotNull(collection.FirstOrDefault(x=>x.Name == "a/test/string"));
-=======
+        }
+        
+        [Fact]
         public void TestComplexObjectsWithMixedNesting()
         {
             var obj = new ComplexObjectWithCascadeAndJsonPath
@@ -1056,7 +1057,6 @@
             reconstituted.Name = "\"Bob";
             collection.Update(reconstituted);
             collection.Delete(obj);
->>>>>>> 8d05d915
         }
     }
 }