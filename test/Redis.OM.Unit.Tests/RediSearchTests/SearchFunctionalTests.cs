--- conflicted
+++ resolved
@@ -262,13 +262,15 @@
         }
 
         [Fact]
-<<<<<<< HEAD
+
         public void TestCountWithEmptyCollection()
         {
             var collection = new RedisCollection<ClassForEmptyRedisCollection>(_connection);
             var count = collection.Count();
             Assert.Equal(0,count);
-=======
+        }
+      
+        [Fact]
         public async Task TestUpdate()
         {
             var collection = new RedisCollection<Person>(_connection);
@@ -324,7 +326,6 @@
             Assert.Equal(33, secondQueriedP.Age);
             Assert.Equal(secondQueriedP.Id, queriedP.Id);
             Assert.Equal(testP.Id, secondQueriedP.Id);
->>>>>>> 972dad8b
         }
     }
 }