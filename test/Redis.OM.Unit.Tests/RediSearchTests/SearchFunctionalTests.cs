--- conflicted
+++ resolved
@@ -262,7 +262,6 @@
         }
 
         [Fact]
-<<<<<<< HEAD
         public void TestNestedObjectQuery()
         {
             var testP = new Person{Name = "Steve", Home = new GeoLoc(1.0, 1.0), Address = new Address{ City = "Newark"}};
@@ -298,8 +297,9 @@
             var collection = new RedisCollection<Person>(_connection);
             var steve = collection.FirstOrDefault(x => x.NickNamesList.Contains("Steve"));
             Assert.Equal(id.Split(':')[1], steve.Id);
-=======
-
+        }
+      
+        [Fact]
         public void TestCountWithEmptyCollection()
         {
             var collection = new RedisCollection<ClassForEmptyRedisCollection>(_connection);
@@ -363,7 +363,6 @@
             Assert.Equal(33, secondQueriedP.Age);
             Assert.Equal(secondQueriedP.Id, queriedP.Id);
             Assert.Equal(testP.Id, secondQueriedP.Id);
->>>>>>> 9e126050
         }
     }
 }