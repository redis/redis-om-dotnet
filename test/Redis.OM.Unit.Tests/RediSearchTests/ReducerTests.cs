using Moq;
using Redis.OM.Aggregation;
using Redis.OM.Contracts;
using Redis.OM.Searching;
using Xunit;
using System;
using System.Linq;
using System.Threading.Tasks;

namespace Redis.OM.Unit.Tests.RediSearchTests
{
    public class ReducerTests
    {

        Mock<IRedisConnection> _mock = new Mock<IRedisConnection>();
        RedisReply _mockReply = new RedisReply[]
        {
            new RedisReply(1),
            new RedisReply(new RedisReply[]
            {
                "FakeResult",
                "Blah"
            })
        };

        [Fact]
        public void TestSumNoGroupPredicate()
        {
            var mockReply = new RedisReply[]
            {
                new RedisReply(1),
                new RedisReply(new RedisReply[]
                {
                    "Age_SUM",
                    5.0
                })
            };

            var expectedPredicate = "@Age";
            _mock.Setup(x => x.Execute(
                "FT.AGGREGATE",
                "person-idx",
                "*",
                "GROUPBY",
                "0",
                "REDUCE",
                "SUM",
                "1",
                expectedPredicate,
                "AS",
                "Age_SUM"))
                .Returns(mockReply);
            var collection = new RedisAggregationSet<Person>(_mock.Object);

            var res = collection.Sum(x => x.RecordShell.Age);

            Assert.Equal(5, res);
        }

        [Fact]
        public void TestSumAsync()
        {
            var mockReply = new RedisReply[]
            {
                new RedisReply(1),
                new RedisReply(new RedisReply[]
                {
                    "Age_SUM",
                    5.0
                })
            };

            var expectedPredicate = "@Age";
            _mock.Setup(x => x.Execute(
                "FT.AGGREGATE",
                "person-idx",
                "*",
                "GROUPBY",
                "0",
                "REDUCE",
                "SUM",
                "1",
                expectedPredicate,
                "AS",
                "Age_SUM"))
                .Returns(mockReply);
            var collection = new RedisAggregationSet<Person>(_mock.Object);

            var res = collection.Sum(x => x.RecordShell.Age);

            Assert.Equal(5, res);
        }
        
        [Fact]
        public void TestMultiple()
        {
            var mockReply = new RedisReply[]
            {
                new RedisReply(1),
                new RedisReply(new RedisReply[]
                {
                    "Age_SUM",
                    5.0
                })
            };
            _mock.Setup(x => x.Execute(
                    It.IsAny<string>(),
                    It.IsAny<string[]>()))
                .Returns(mockReply);
            var collection = new RedisAggregationSet<Person>(_mock.Object);

            var res = collection
                .GroupBy(x=>x.RecordShell.TagField)
                .Sum(x => x.RecordShell.Sales)
                .Average(x=>x.RecordShell.Age)
                .ToList();

            _mock.Verify(x=>x.Execute(
                "FT.AGGREGATE",
                "person-idx",
                "*",
                "GROUPBY",
                "1",
                "@TagField",
                "REDUCE",
                "SUM",
                "1",
                "@Sales",
                "AS",
                "Sales_SUM",
                "REDUCE",
                "AVG",
                "1",
                "@Age",
                "AS",
                "Age_AVG"));
        
        }
        
        [Fact]
        public void TestThree()
        {
            var mockReply = new RedisReply[]
            {
                new RedisReply(1),
                new RedisReply(new RedisReply[]
                {
                    "Age_SUM",
                    5.0
                })
            };
            _mock.Setup(x => x.Execute(
                    It.IsAny<string>(),
                    It.IsAny<string[]>()))
                .Returns(mockReply);
            var collection = new RedisAggregationSet<Person>(_mock.Object);

            var res = collection
                .GroupBy(x=>x.RecordShell.TagField)
                .Sum(x => x.RecordShell.Sales)
                .Average(x=>x.RecordShell.Age)
                .Sum(x=>x.RecordShell.Age)
                .ToList();

            _mock.Verify(x=>x.Execute(
                "FT.AGGREGATE",
                "person-idx",
                "*",
                "GROUPBY",
                "1",
                "@TagField",
                "REDUCE",
                "SUM",
                "1",
                "@Sales",
                "AS",
                "Sales_SUM",
                "REDUCE",
                "AVG",
                "1",
                "@Age",
                "AS",
                "Age_AVG",
                "REDUCE",
                "SUM",
                "1",
                "@Age",
                "AS",
                "Age_SUM"));
        
        }

        [Fact]
        public void TestAverageNoGroupPredicate()
        {
            var mockReply = new RedisReply[]
            {
                new RedisReply(1),
                new RedisReply(new RedisReply[]
                {
                    "Age_AVG",
                    5
                })
            };

            var expectedPredicate = "@Age";
            _mock.Setup(x => x.Execute(
                "FT.AGGREGATE",
                "person-idx",
                "*",
                "GROUPBY",
                "0",
                "REDUCE",
                "AVG",
                "1",
                expectedPredicate,
                "AS",
                "Age_AVG"))
                .Returns(mockReply);
            var collection = new RedisAggregationSet<Person>(_mock.Object);

            var res = collection.Average(x => x.RecordShell.Age);

            Assert.Equal(5, res);
        }

        [Fact]
        public void TestAverageNoGroupPredicateAsync()
        {
            var mockReply = new RedisReply[]
            {
                new RedisReply(1),
                new RedisReply(new RedisReply[]
                {
                    "Age_AVG",
                    5
                })
            };

            var expectedPredicate = "@Age";
            _mock.Setup(x => x.ExecuteAsync(
                "FT.AGGREGATE",
                "person-idx",
                "*",
                "GROUPBY",
                "0",
                "REDUCE",
                "AVG",
                "1",
                expectedPredicate,
                "AS",
                "Age_AVG"))
                .ReturnsAsync(mockReply);
            var collection = new RedisAggregationSet<Person>(_mock.Object);

            Task.Run(async () =>
            {
                var res = await collection.AverageAsync(x => x.RecordShell.Age);

                Assert.Equal(5, res);
            });
            
        }

        [Fact]
        public void TestAverageWithGroupPredicate()
        {
            var mockReply = new RedisReply[]
            {
                new RedisReply(1),
                new RedisReply(new RedisReply[]
                {
                    "Age_AVG",
                    5
                })
            };

            var expectedPredicate = "@Age";
            _mock.Setup(x => x.Execute(
                "FT.AGGREGATE",
                "person-idx",
                "*",
                "GROUPBY",
                "1",
                "@Height",
                "REDUCE",
                "AVG",
                "1",
                expectedPredicate,
                "AS",
                "Age_AVG"))
                .Returns(mockReply);
            var collection = new RedisAggregationSet<Person>(_mock.Object);

            var res = collection.GroupBy(x=>x.RecordShell.Height).Average(x => x.RecordShell.Age).ToArray();

            Assert.Equal(5, (int)res[0]["Age_AVG"]);
        }

        [Fact]
        public void TestCountNoGroupPredicate()
        {
            var mockReply = new RedisReply[]
            {
                new RedisReply(1),
                new RedisReply(new RedisReply[]
                {
                    "COUNT",
                    5
                })
            };
            
            _mock.Setup(x => x.Execute(
                "FT.AGGREGATE",
                "person-idx",
                "*",
                "GROUPBY",
                "0",
                "REDUCE",
                "COUNT",
                "0",
                "AS",
                "COUNT"))
                .Returns(mockReply);
            var collection = new RedisAggregationSet<Person>(_mock.Object);

            var res = collection.Count();

            Assert.Equal(5, res);
        }

        [Fact]
        public void TestCountWithGroupPredicate()
        {
            var mockReply = new RedisReply[]
            {
                new RedisReply(1),
                new RedisReply(new RedisReply[]
                {
                    "COUNT",
                    5
                })
            };

            _mock.Setup(x => x.Execute(
                "FT.AGGREGATE",
                "person-idx",
                "*",
                "GROUPBY",
                "1",
                "@Height",
                "REDUCE",
                "COUNT",
                "0",
                "AS",
                "COUNT"))
                .Returns(mockReply);
            var collection = new RedisAggregationSet<Person>(_mock.Object);

            var res = collection.GroupBy(x=>x.RecordShell.Height).Count();

            Assert.Equal(5, res);
        }

        [Fact]
        public void TestLongCountNoGroupPredicate()
        {
            var mockReply = new RedisReply[]
            {
                new RedisReply(1),
                new RedisReply(new RedisReply[]
                {
                    "COUNT",
                    5
                })
            };

            _mock.Setup(x => x.Execute(
                "FT.AGGREGATE",
                "person-idx",
                "*",
                "GROUPBY",
                "0",
                "REDUCE",
                "COUNT",
                "0",
                "AS",
                "COUNT"))
                .Returns(mockReply);
            var collection = new RedisAggregationSet<Person>(_mock.Object);

            var res = collection.LongCount();

            Assert.Equal(5, res);
        }

        [Fact]
        public void TestLongCountWithGroupPredicate()
        {
            var mockReply = new RedisReply[]
            {
                new RedisReply(1),
                new RedisReply(new RedisReply[]
                {
                    "COUNT",
                    5
                })
            };

            _mock.Setup(x => x.Execute(
                "FT.AGGREGATE",
                "person-idx",
                "*",
                "GROUPBY",
                "1",
                "@Height",
                "REDUCE",
                "COUNT",
                "0",
                "AS",
                "COUNT"))
                .Returns(mockReply);
            var collection = new RedisAggregationSet<Person>(_mock.Object);

            var res = collection.GroupBy(x=>x.RecordShell.Height).LongCount();

            Assert.Equal(5, res);
        }

        [Fact]
        public void TestCountDistinctNoGroupPredicate()
        {
            var mockReply = new RedisReply[]
            {
                new RedisReply(1),
                new RedisReply(new RedisReply[]
                {
                    "Age_COUNT_DISTINCT",
                    5
                })
            };

            _mock.Setup(x => x.Execute(
                "FT.AGGREGATE",
                "person-idx",
                "*",
                "GROUPBY",
                "0",
                "REDUCE",
                "COUNT_DISTINCT",
                "1",
                "@Age",
                "AS",
                "Age_COUNT_DISTINCT"))
                .Returns(mockReply);
            var collection = new RedisAggregationSet<Person>(_mock.Object);

            var res = collection.CountDistinct(x=>x.RecordShell.Age);

            Assert.Equal(5, res);
        }

        [Fact]
        public void TestCountDistinctWithGroupPredicate()
        {
            var mockReply = new RedisReply[]
            {
                new RedisReply(1),
                new RedisReply(new RedisReply[]
                {
                    "Age_COUNT_DISTINCT",
                    5
                })
            };

            _mock.Setup(x => x.Execute(
                "FT.AGGREGATE",
                "person-idx",
                "*",
                "GROUPBY",
                "1",
                "@Height",
                "REDUCE",
                "COUNT_DISTINCT",
                "1",
                "@Age",
                "AS",
                "Age_COUNT_DISTINCT"))
                .Returns(mockReply);
            var collection = new RedisAggregationSet<Person>(_mock.Object);

            var res = collection
                .GroupBy(x => x.RecordShell.Height)
                .CountDistinct(x => x.RecordShell.Age)
                .ToArray();

            Assert.Equal(5, (int)res[0]["Age_COUNT_DISTINCT"]);
        }

        [Fact]
        public void TestCountDistinctIshNoGroupPredicate()
        {
            var mockReply = new RedisReply[]
            {
                new RedisReply(1),
                new RedisReply(new RedisReply[]
                {
                    "Age_COUNT_DISTINCTISH",
                    5
                })
            };

            _mock.Setup(x => x.Execute(
                "FT.AGGREGATE",
                "person-idx",
                "*",
                "GROUPBY",
                "0",                
                "REDUCE",
                "COUNT_DISTINCTISH",
                "1",
                "@Age",
                "AS",
                "Age_COUNT_DISTINCTISH"))
                .Returns(mockReply);
            var collection = new RedisAggregationSet<Person>(_mock.Object);

            var res = collection
                .CountDistinctish(x => x.RecordShell.Age);

            Assert.Equal(5, res);
        }

        [Fact]
        public async Task TestCountDistinctIshNoGroupPredicateAsync()
        {
            var mockReply = new RedisReply[]
            {
                new RedisReply(1),
                new RedisReply(new RedisReply[]
                {
                    "Age_COUNT_DISTINCTISH",
                    5
                })
            };

            _mock.Setup(x => x.ExecuteAsync(
                "FT.AGGREGATE",
                "person-idx",
                "*",
                "GROUPBY",
                "0",
                "REDUCE",
                "COUNT_DISTINCTISH",
                "1",
                "@Age",
                "AS",
                "Age_COUNT_DISTINCTISH"))
                .ReturnsAsync(mockReply);
            var collection = new RedisAggregationSet<Person>(_mock.Object);
            var res = await collection
                .CountDistinctishAsync(x => x.RecordShell.Age);

            Assert.Equal(5, res);
            
        }

        [Fact]
        public void TestCountDistinctIshWithGroupPredicate()
        {
            var mockReply = new RedisReply[]
            {
                new RedisReply(1),
                new RedisReply(new RedisReply[]
                {
                    "Age_COUNT_DISTINCTISH",
                    5
                })
            };

            _mock.Setup(x => x.Execute(
                "FT.AGGREGATE",
                "person-idx",
                "*",
                "GROUPBY",
                "1",
                "@Height",
                "REDUCE",
                "COUNT_DISTINCTISH",
                "1",
                "@Age",
                "AS",
                "Age_COUNT_DISTINCTISH"))
                .Returns(mockReply);
            var collection = new RedisAggregationSet<Person>(_mock.Object);

            var res = collection
                .GroupBy(x => x.RecordShell.Height)
                .CountDistinctish(x => x.RecordShell.Age)
                .ToArray();

            Assert.Equal(5, (int)res[0]["Age_COUNT_DISTINCTISH"]);
        }

        [Fact]
        public void TestStandardDeviationNoGroupPredicate()
        {
            var mockReply = new RedisReply[]
            {
                new RedisReply(1),
                new RedisReply(new RedisReply[]
                {
                    "Age_STDDEV",
                    5
                })
            };

            _mock.Setup(x => x.Execute(
                "FT.AGGREGATE",
                "person-idx",
                "*",
                "GROUPBY",
                "0",
                "REDUCE",
                "STDDEV",
                "1",
                "@Age",
                "AS",
                "Age_STDDEV"))
                .Returns(mockReply);
            var collection = new RedisAggregationSet<Person>(_mock.Object);

            var res = collection.StandardDeviation(x => x.RecordShell.Age);

            Assert.Equal(5, res);
        }

        [Fact]
        public async Task TestStandardDeviationNoGroupPredicateAsync()
        {
            var mockReply = new RedisReply[]
            {
                new RedisReply(1),
                new RedisReply(new RedisReply[]
                {
                    "Age_STDDEV",
                    5
                })
            };

            _mock.Setup(x => x.ExecuteAsync(
                "FT.AGGREGATE",
                "person-idx",
                "*",
                "GROUPBY",
                "0",
                "REDUCE",
                "STDDEV",
                "1",
                "@Age",
                "AS",
                "Age_STDDEV"))
                .ReturnsAsync(mockReply);

            var collection = new RedisAggregationSet<Person>(_mock.Object);

            var res = await collection.StandardDeviationAsync(x => x.RecordShell.Age);

            Assert.Equal(5, res);            
        }

        [Fact]
        public void TestStandardDeviationWithGroupPredicate()
        {
            var mockReply = new RedisReply[]
            {
                new RedisReply(1),
                new RedisReply(new RedisReply[]
                {
                    "Age_STDDEV",
                    5
                })
            };

            _mock.Setup(x => x.Execute(
                "FT.AGGREGATE",
                "person-idx",
                "*",
                "GROUPBY",
                "1",
                "@Height",
                "REDUCE",
                "STDDEV",
                "1",
                "@Age",
                "AS",
                "Age_STDDEV"))
                .Returns(mockReply);
            var collection = new RedisAggregationSet<Person>(_mock.Object);

            var res = collection
                .GroupBy(x=>x.RecordShell.Height)
                .StandardDeviation(x => x.RecordShell.Age)
                .ToArray();

            Assert.Equal(5, (int)res[0]["Age_STDDEV"]);
        }

        [Fact]
        public void TestQuantileNoGroupPredicate()
        {
            var mockReply = new RedisReply[]
            {
                new RedisReply(1),
                new RedisReply(new RedisReply[]
                {
                    "Age_QUANTILE_0.7",
                    5
                })
            };

            _mock.Setup(x => x.Execute(
                "FT.AGGREGATE",
                "person-idx",
                "*",
                "GROUPBY",
                "0",
                "REDUCE",
                "QUANTILE",
                "2",
                "@Age",
                "0.7",
                "AS",
                "Age_QUANTILE_0.7"))
                .Returns(mockReply);
            var collection = new RedisAggregationSet<Person>(_mock.Object);

            var res = collection.Quantile(x => x.RecordShell.Age, .7);

            Assert.Equal(5, res);
        }

        [Fact]
<<<<<<< HEAD
        public void TestQuantileNoGroupPredicateTestingInvariantCultureCompliance()
        {
            Helper.RunTestUnderDifferentCulture("it-IT", x => TestQuantileNoGroupPredicate());
        }

        [Fact]
        public void TestQuantileNoGroupPredicateAsync()
=======
        public async Task TestQuantileNoGroupPredicateAsync()
>>>>>>> 310238ef
        {
            var mockReply = new RedisReply[]
            {
                new RedisReply(1),
                new RedisReply(new RedisReply[]
                {
                    "Age_QUANTILE_0.7",
                    5
                })
            };

            _mock.Setup(x => x.ExecuteAsync(
                "FT.AGGREGATE",
                "person-idx",
                "*",
                "GROUPBY",
                "0",
                "REDUCE",
                "QUANTILE",
                "2",
                "@Age",
                "0.7",
                "AS",
                "Age_QUANTILE_0.7"))
                .ReturnsAsync(mockReply);
            var collection = new RedisAggregationSet<Person>(_mock.Object);

<<<<<<< HEAD
            Task.Run(async () =>
            {
                var res = await collection.QuantileAsync(x => x.RecordShell.Age, .7);
                Assert.Equal(5, res);
            }).GetAwaiter().GetResult();
        }
=======
            var res = await collection.QuantileAsync(x => x.RecordShell.Age, .7);
            Assert.Equal(5, res);
            
>>>>>>> 310238ef

        [Fact]
        public void TestQuantileNoGroupPredicateAsyncTestingInvariantCultureCompliance()
        {
            Helper.RunTestUnderDifferentCulture("it-IT", x => TestQuantileNoGroupPredicateAsync());
        }

        [Fact]
        public void TestQuantileWithGroupPredicate()
        {
            var mockReply = new RedisReply[]
            {
                new RedisReply(1),
                new RedisReply(new RedisReply[]
                {
                    "Age_QUANTILE_0.7",
                    5
                })
            };

            _mock.Setup(x => x.Execute(
                "FT.AGGREGATE",
                "person-idx",
                "*",
                "GROUPBY",
                "1",
                "@Height",
                "REDUCE",
                "QUANTILE",
                "2",
                "@Age",
                "0.7",
                "AS",
                "Age_QUANTILE_0.7"))
                .Returns(mockReply);

            var collection = new RedisAggregationSet<Person>(_mock.Object);

            var res = collection
                .GroupBy(x=>x.RecordShell.Height)
                .Quantile(x => x.RecordShell.Age, .7)
                .ToArray();

            Assert.Equal(5, (int)res[0]["Age_QUANTILE_0.7"]);
        }

        [Fact]
        public void TestQuantileWithGroupPredicateTestingInvariantCultureCompliance()
        {
            Helper.RunTestUnderDifferentCulture("it-IT", x => TestQuantileWithGroupPredicate());
        }

        [Fact]
        public void TestDistinctNoGroupPredicate()
        {
            var mockReply = new RedisReply[]
            {
                new RedisReply(1),
                new RedisReply(new RedisReply[]
                {
                    "Age_TOLIST",
                    5
                })
            };

            _mock.Setup(x => x.Execute(
                "FT.AGGREGATE",
                "person-idx",
                "*",
                "GROUPBY",
                "0",
                "REDUCE",
                "TOLIST",
                "1",
                "@Age",
                "AS",
                "Age_TOLIST"))
                .Returns(mockReply);
            var collection = new RedisAggregationSet<Person>(_mock.Object);

            var res = collection.Distinct(x => x.RecordShell.Age).ToArray();
            Assert.Equal(5, (int)res[0]["Age_TOLIST"]);
        }        

        [Fact]
        public void TestDistinctWithGroupPredicate()
        {
            var mockReply = new RedisReply[]
            {
                new RedisReply(1),
                new RedisReply(new RedisReply[]
                {
                    "Age_TOLIST",
                    5
                })
            };

            _mock.Setup(x => x.Execute(
                "FT.AGGREGATE",
                "person-idx",
                "*",
                "GROUPBY",
                "1",
                "@Height",
                "REDUCE",
                "TOLIST",
                "1",
                "@Age",
                "AS",
                "Age_TOLIST"))
                .Returns(mockReply);
            var collection = new RedisAggregationSet<Person>(_mock.Object);

            var res = collection
                .GroupBy(x=>x.RecordShell.Height)
                .Distinct(x => x.RecordShell.Age).ToArray();


            Assert.Equal(5, (int)res[0]["Age_TOLIST"]);
        }

        [Fact]
        public void TestFirstValueNoGroupPredicate()
        {
            var mockReply = new RedisReply[]
            {
                new RedisReply(1),
                new RedisReply(new RedisReply[]
                {
                    "Age_FIRST_VALUE",
                    5
                })
            };

            _mock.Setup(x => x.Execute(
                "FT.AGGREGATE",
                "person-idx",
                "*",
                "GROUPBY",
                "0",
                "REDUCE",
                "FIRST_VALUE",
                "1",
                "@Age",
                "AS",
                "Age_FIRST_VALUE"))
                .Returns(mockReply);
            var collection = new RedisAggregationSet<Person>(_mock.Object);

            var res = collection.FirstValue(x => x.RecordShell.Age);
            Assert.Equal(5, (int)res);
        }

        [Fact]
        public async Task TestFirstValueNoGroupPredicateAsync()
        {
            var mockReply = new RedisReply[]
            {
                new RedisReply(1),
                new RedisReply(new RedisReply[]
                {
                    "Age_FIRST_VALUE",
                    5
                })
            };

            _mock.Setup(x => x.ExecuteAsync(
                "FT.AGGREGATE",
                "person-idx",
                "*",
                "GROUPBY",
                "0",
                "REDUCE",
                "FIRST_VALUE",
                "1",
                "@Age",
                "AS",
                "Age_FIRST_VALUE"))
                .ReturnsAsync(mockReply);
            var collection = new RedisAggregationSet<Person>(_mock.Object);

            var res = await collection.FirstValueAsync(x => x.RecordShell.Age);
            Assert.Equal(5, (int)res);
            
        }

        [Fact]
        public void TestFirstValueWithGroupPredicate()
        {
            var mockReply = new RedisReply[]
            {
                new RedisReply(1),
                new RedisReply(new RedisReply[]
                {
                    "Age_FIRST_VALUE",
                    5
                })
            };

            _mock.Setup(x => x.Execute(
                "FT.AGGREGATE",
                "person-idx",
                "*",
                "GROUPBY",
                "1",
                "@Height",
                "REDUCE",
                "FIRST_VALUE",
                "1",
                "@Age",
                "AS",
                "Age_FIRST_VALUE"))
                .Returns(mockReply);
            var collection = new RedisAggregationSet<Person>(_mock.Object);

            var res = collection
                .GroupBy(x=>x.RecordShell.Height)
                .FirstValue(x => x.RecordShell.Age)
                .ToArray();
            Assert.Equal(5, (int)res[0]["Age_FIRST_VALUE"]);
        }

        [Fact]
        public void TestFirstValueSortPropertyNoDirectionNoGroupPredicate()
        {
            var mockReply = new RedisReply[]
            {
                new RedisReply(1),
                new RedisReply(new RedisReply[]
                {
                    "Age_FIRST_VALUE",
                    5
                })
            };

            _mock.Setup(x => x.Execute(
                "FT.AGGREGATE",
                "person-idx",
                "*",
                "GROUPBY",
                "0",
                "REDUCE",
                "FIRST_VALUE",
                "3",
                "@Age",
                "BY",
                "@Height",
                "AS",
                "Age_FIRST_VALUE"))
                .Returns(mockReply);
            var collection = new RedisAggregationSet<Person>(_mock.Object);

            var res = collection.FirstValue(x => x.RecordShell.Age, nameof(Person.Height));
            Assert.Equal(5, (int)res);
        }

        [Fact]
        public void TestFirstValueSortPropertyNoGroupPredicate()
        {
            var mockReply = new RedisReply[]
            {
                new RedisReply(1),
                new RedisReply(new RedisReply[]
                {
                    "Age_FIRST_VALUE",
                    5
                })
            };

            _mock.Setup(x => x.Execute(
                "FT.AGGREGATE",
                "person-idx",
                "*",
                "GROUPBY",
                "0",
                "REDUCE",
                "FIRST_VALUE",
                "4",
                "@Age",
                "BY",
                "@Height",
                "ASC",
                "AS",
                "Age_FIRST_VALUE"))
                .Returns(mockReply);
            var collection = new RedisAggregationSet<Person>(_mock.Object);

            var res = collection.FirstValue(x => x.RecordShell.Age, nameof(Person.Height), SortDirection.Ascending);
            Assert.Equal(5, (int)res);
        }

        [Fact]
        public void TestRandomSampleNoGroupPredicate()
        {
            var mockReply = new RedisReply[]
            {
                new RedisReply(1),
                new RedisReply(new RedisReply[]
                {
                    "Age_RANDOM_SAMPLE_20",
                    5
                })
            };

            _mock.Setup(x => x.Execute(
                "FT.AGGREGATE",
                "person-idx",
                "*",
                "GROUPBY",
                "0",
                "REDUCE",
                "RANDOM_SAMPLE",
                "2",
                "@Age",
                "20",
                "AS",
                "Age_RANDOM_SAMPLE_20"))
                .Returns(mockReply);
            var collection = new RedisAggregationSet<Person>(_mock.Object);

            var res = collection.RandomSample(x => x.RecordShell.Age, 20).ToArray();
            Assert.Equal(5, (long)res[0]["Age_RANDOM_SAMPLE_20"]);
        }

        [Fact]
        public void TestRandomSampleWithGroupPredicate()
        {
            var mockReply = new RedisReply[]
            {
                new RedisReply(1),
                new RedisReply(new RedisReply[]
                {
                    "Age_RANDOM_SAMPLE_20",
                    5
                })
            };

            _mock.Setup(x => x.Execute(
                "FT.AGGREGATE",
                "person-idx",
                "*",
                "GROUPBY",
                "1",
                "@Height",
                "REDUCE",
                "RANDOM_SAMPLE",
                "2",
                "@Age",
                "20",
                "AS",
                "Age_RANDOM_SAMPLE_20"))
                .Returns(mockReply);
            var collection = new RedisAggregationSet<Person>(_mock.Object);

            var res = collection
                .GroupBy(x=>x.RecordShell.Height)
                .RandomSample(x => x.RecordShell.Age, 20)
                .ToArray();

            Assert.Equal(5, (long)res[0]["Age_RANDOM_SAMPLE_20"]);
        }

        [Fact]
        public void TestMinNoGroupPredicate()
        {
            var mockReply = new RedisReply[]
            {
                new RedisReply(1),
                new RedisReply(new RedisReply[]
                {
                    "Age_MIN",
                    5
                })
            };

            _mock.Setup(x => x.Execute(
                "FT.AGGREGATE",
                "person-idx",
                "*",
                "GROUPBY",
                "0",
                "REDUCE",
                "MIN",
                "1",
                "@Age",
                "AS",
                "Age_MIN"))
                .Returns(mockReply);
            var collection = new RedisAggregationSet<Person>(_mock.Object);

            var res = collection.Min(x => x.RecordShell.Age);
            Assert.Equal(5, res);
        }

        [Fact]
        public void TestMinWithGroupPredicate()
        {
            var mockReply = new RedisReply[]
            {
                new RedisReply(1),
                new RedisReply(new RedisReply[]
                {
                    "Age_MIN",
                    5
                })
            };

            _mock.Setup(x => x.Execute(
                "FT.AGGREGATE",
                "person-idx",
                "*",
                "GROUPBY",
                "1",
                "@Height",
                "REDUCE",
                "MIN",
                "1",
                "@Age",
                "AS",
                "Age_MIN"))
                .Returns(mockReply);
            var collection = new RedisAggregationSet<Person>(_mock.Object);

            var res = collection
                .GroupBy(x=>x.RecordShell.Height)
                .Min(x => x.RecordShell.Age)
                .ToArray();

            Assert.Equal(5, (int)res[0]["Age_MIN"]);
        }

        [Fact]
        public void TestMaxNoGroupPredicate()
        {
            var mockReply = new RedisReply[]
            {
                new RedisReply(1),
                new RedisReply(new RedisReply[]
                {
                    "Age_MAX",
                    5
                })
            };

            _mock.Setup(x => x.Execute(
                "FT.AGGREGATE",
                "person-idx",
                "*",
                "GROUPBY",
                "0",
                "REDUCE",
                "MAX",
                "1",
                "@Age",
                "AS",
                "Age_MAX"))
                .Returns(mockReply);
            var collection = new RedisAggregationSet<Person>(_mock.Object);

            var res = collection.Max(x => x.RecordShell.Age);
            Assert.Equal(5, res);
        }

        [Fact]
        public async Task TestMaxAsyncNoGroupPredicate()
        {
            var mockReply = new RedisReply[]
            {
                new RedisReply(1),
                new RedisReply(new RedisReply[]
                {
                    "Age_MAX",
                    5
                })
            };

            _mock.Setup(x => x.ExecuteAsync(
                "FT.AGGREGATE",
                "person-idx",
                "*",
                "GROUPBY",
                "0",
                "REDUCE",
                "MAX",
                "1",
                "@Age",
                "AS",
                "Age_MAX"))
                .ReturnsAsync(mockReply);
            var collection = new RedisAggregationSet<Person>(_mock.Object);
            var res = await collection.MaxAsync(x => x.RecordShell.Age);
            Assert.Equal(5, (int)res);
            
        }

        [Fact]
        public void TestMaxWithGroupPredicate()
        {
            var mockReply = new RedisReply[]
            {
                new RedisReply(1),
                new RedisReply(new RedisReply[]
                {
                    "Age_MAX",
                    5
                })
            };

            _mock.Setup(x => x.Execute(
                "FT.AGGREGATE",
                "person-idx",
                "*",
                "GROUPBY",
                "1",
                "@Height",
                "REDUCE",
                "MAX",
                "1",
                "@Age",
                "AS",
                "Age_MAX"))
                .Returns(mockReply);
            var collection = new RedisAggregationSet<Person>(_mock.Object);

            var res = collection
                .GroupBy(x => x.RecordShell.Height)
                .Max(x => x.RecordShell.Age)
                .ToArray();

            Assert.Equal(5, (int)res[0]["Age_MAX"]);
        }

        [Fact]
        public void TestCountMembers()
        {
            var mockReply = new RedisReply[]
            {
                new RedisReply(1),
            };
            
            _mock.Setup(x => x.Execute(
                    It.IsAny<string>(),
                    It.IsAny<string[]>()))
                .Returns(mockReply);
            var collection = new RedisAggregationSet<Person>(_mock.Object);

            collection.GroupBy(x => x.RecordShell.Height).CountGroupMembers().ToList();
            
            _mock.Verify(x=>x.Execute(
                "FT.AGGREGATE",
                "person-idx",
                "*",
                "GROUPBY",
                "1",
                "@Height",
                "REDUCE",
                "COUNT",
                "0",
                "AS",
                "COUNT"));
        }
    }
}<|MERGE_RESOLUTION|>--- conflicted
+++ resolved
@@ -741,17 +741,14 @@
         }
 
         [Fact]
-<<<<<<< HEAD
         public void TestQuantileNoGroupPredicateTestingInvariantCultureCompliance()
         {
             Helper.RunTestUnderDifferentCulture("it-IT", x => TestQuantileNoGroupPredicate());
         }
 
         [Fact]
-        public void TestQuantileNoGroupPredicateAsync()
-=======
         public async Task TestQuantileNoGroupPredicateAsync()
->>>>>>> 310238ef
+
         {
             var mockReply = new RedisReply[]
             {
@@ -764,33 +761,24 @@
             };
 
             _mock.Setup(x => x.ExecuteAsync(
-                "FT.AGGREGATE",
-                "person-idx",
-                "*",
-                "GROUPBY",
-                "0",
-                "REDUCE",
-                "QUANTILE",
-                "2",
-                "@Age",
-                "0.7",
-                "AS",
-                "Age_QUANTILE_0.7"))
+                    "FT.AGGREGATE",
+                    "person-idx",
+                    "*",
+                    "GROUPBY",
+                    "0",
+                    "REDUCE",
+                    "QUANTILE",
+                    "2",
+                    "@Age",
+                    "0.7",
+                    "AS",
+                    "Age_QUANTILE_0.7"))
                 .ReturnsAsync(mockReply);
             var collection = new RedisAggregationSet<Person>(_mock.Object);
 
-<<<<<<< HEAD
-            Task.Run(async () =>
-            {
-                var res = await collection.QuantileAsync(x => x.RecordShell.Age, .7);
-                Assert.Equal(5, res);
-            }).GetAwaiter().GetResult();
-        }
-=======
             var res = await collection.QuantileAsync(x => x.RecordShell.Age, .7);
             Assert.Equal(5, res);
-            
->>>>>>> 310238ef
+        }
 
         [Fact]
         public void TestQuantileNoGroupPredicateAsyncTestingInvariantCultureCompliance()
