﻿using Moq;
using Moq.Language.Flow;
using System;
using System.Collections.Generic;
using System.Linq;
using System.Threading.Tasks;
using Redis.OM;
using Redis.OM.Contracts;
using Redis.OM.Searching;
using Redis.OM.Common;
using Xunit;
using Redis.OM.Searching.Query;
using StackExchange.Redis;

namespace Redis.OM.Unit.Tests.RediSearchTests
{
    public class SearchTests
    {
        private Mock<IRedisConnection> _mock = new Mock<IRedisConnection>();

        private RedisReply _mockReply = new RedisReply[]
        {
            new RedisReply(1),
            new RedisReply("Redis.OM.Unit.Tests.RediSearchTests.Person:01FVN836BNQGYMT80V7RCVY73N"),
            new RedisReply(new RedisReply[]
            {
                "$",
                "{\"Name\":\"Steve\",\"Age\":32,\"Height\":71.0, \"Id\":\"01FVN836BNQGYMT80V7RCVY73N\"}"
            })
        };

        private RedisReply _mockReplyNone = new RedisReply[]
        {
            new (0),
        };

        private RedisReply _mockReply2Count = new RedisReply[]
        {
            new RedisReply(2),
            new RedisReply("Redis.OM.Unit.Tests.RediSearchTests.Person:01FVN836BNQGYMT80V7RCVY73N"),
            new RedisReply(new RedisReply[]
            {
                "$",
                "{\"Name\":\"Steve\",\"Age\":32,\"Height\":71.0, \"Id\":\"01FVN836BNQGYMT80V7RCVY73N\"}"
            })
        };

        private RedisReply _mockReplySelect = new RedisReply[]
        {
            new RedisReply(1),
            new RedisReply("Person:33b58265-2656-4c5e-8476-7246549797d1"),
            new RedisReply(new RedisReply[]
            {
                "Name",
                "Steve"
            })
        };

        [Fact]
        public void TestBasicQuery()
        {
            _mock.Setup(x => x.Execute(It.IsAny<string>(), It.IsAny<string[]>()))
                .Returns(_mockReply);

            var collection = new RedisCollection<Person>(_mock.Object);
            var res = collection.Where(x => x.Age < 33).ToList();
            _mock.Verify(x => x.Execute(
                "FT.SEARCH",
                "person-idx",
                "(@Age:[-inf (33])",
                "LIMIT",
                "0",
                "100"));
        }

        [Fact]
        public void TestBasicNegationQuery()
        {
            _mock.Setup(x => x.Execute(It.IsAny<string>(), It.IsAny<string[]>()))
                .Returns(_mockReply);

            var collection = new RedisCollection<Person>(_mock.Object);
            var res = collection.Where(x => !(x.Age < 33)).ToList();
            _mock.Verify(x => x.Execute(
                    "FT.SEARCH",
                    "person-idx",
                    "-(@Age:[-inf (33])",
                    "LIMIT",
                    "0",
                    "100"));
        }

        [Fact]
        public void TestBasicQueryWithVariable()
        {
            _mock.Setup(x => x.Execute(It.IsAny<string>(), It.IsAny<string[]>()))
                .Returns(_mockReply);
            var y = 33;
            var collection = new RedisCollection<Person>(_mock.Object);
            var res = collection.Where(x => x.Age < y).ToList();
            _mock.Verify(x => x.Execute(
                "FT.SEARCH",
                "person-idx",
                "(@Age:[-inf (33])",
                "LIMIT",
                "0",
                "100"));
        }

        [Fact]
        public void TestFirstOrDefaultWithMixedLocals()
        {
            _mock.Setup(x => x.Execute(It.IsAny<string>(), It.IsAny<string[]>()))
                .Returns(_mockReply);
            var heightList = new List<double> { 70.0, 68.0 };
            var y = 33;
            foreach (var height in heightList)
            {
                var collection = new RedisCollection<Person>(_mock.Object);
                var res = collection.FirstOrDefault(x => x.Age == y && x.Height == height);
                _mock.Verify(x => x.Execute(
                    "FT.SEARCH",
                    "person-idx",
                    $"((@Age:[33 33]) (@Height:[{height} {height}]))",
                    "LIMIT",
                    "0",
                    "1"));
            }
        }

        [Fact]
        public void TestBasicQueryWithExactNumericMatch()
        {
            _mock.Setup(x => x.Execute(It.IsAny<string>(), It.IsAny<string[]>()))
                .Returns(_mockReply);
            var y = 33;
            var collection = new RedisCollection<Person>(_mock.Object);
            var res = collection.Where(x => x.Age == y).ToList();
            _mock.Verify(x => x.Execute(
                "FT.SEARCH",
                "person-idx",
                "(@Age:[33 33])",
                "LIMIT",
                "0",
                "100"));
        }

        [Fact]
        public void TestBasicFirstOrDefaultQuery()
        {
            _mock.Setup(x => x.Execute(It.IsAny<string>(), It.IsAny<string[]>()))
                .Returns(_mockReply);
            var y = 33;
            var collection = new RedisCollection<Person>(_mock.Object);
            var res = collection.FirstOrDefault(x => x.Age == y);
            _mock.Verify(x => x.Execute(
                "FT.SEARCH",
                "person-idx",
                "(@Age:[33 33])",
                "LIMIT",
                "0",
                "1"));
        }

        [Fact]
        public void TestBasicQueryNoNameIndex()
        {
            _mock.Setup(x => x.Execute(It.IsAny<string>(), It.IsAny<string[]>()))
                .Returns(_mockReply);
            var y = 33;
            var collection = new RedisCollection<PersonNoName>(_mock.Object);
            var res = collection.FirstOrDefault(x => x.Age == y);
            _mock.Verify(x => x.Execute(
                "FT.SEARCH",
                "personnoname-idx",
                "(@Age:[33 33])",
                "LIMIT",
                "0",
                "1"));
        }

        [Fact]
        public void TestBasicOrQuery()
        {
            _mock.Setup(x => x.Execute(It.IsAny<string>(), It.IsAny<string[]>()))
                .Returns(_mockReply);

            var collection = new RedisCollection<Person>(_mock.Object);
            var res = collection.Where(x => x.Age < 33 || x.TagField == "Steve").ToList();
            Assert.Equal(32, res[0].Age);
            _mock.Verify(x => x.Execute(
                "FT.SEARCH",
                "person-idx",
                "((@Age:[-inf (33]) | (@TagField:{Steve}))",
                "LIMIT",
                "0",
                "100"));
        }

        [Fact]
        public void TestBasicOrQueryTwoTags()
        {
            _mock.Setup(x => x.Execute(It.IsAny<string>(), It.IsAny<string[]>()))
                .Returns(_mockReply);

            var collection = new RedisCollection<Person>(_mock.Object);
            var res = collection.Where(x => x.TagField == "Bob" || x.TagField == "Steve").ToList();
            _mock.Verify(x => x.Execute(
                "FT.SEARCH",
                "person-idx",
                "((@TagField:{Bob}) | (@TagField:{Steve}))",
                "LIMIT",
                "0",
                "100"));
            Assert.Equal(32, res[0].Age);
        }

        [Fact]
        public void TestBasicOrQueryWithNegation()
        {
            _mock.Setup(x => x.Execute(It.IsAny<string>(), It.IsAny<string[]>()))
                .Returns(_mockReply);

            var collection = new RedisCollection<Person>(_mock.Object);
            var res = collection.Where(x => x.Age < 33 || x.TagField != "Steve" || x.Name != "Steve").ToList();
            Assert.Equal(32, res[0].Age);
            _mock.Verify(x => x.Execute(
                    "FT.SEARCH",
                    "person-idx",
                    "(((@Age:[-inf (33]) | (-@TagField:{Steve})) | (-@Name:\"Steve\"))",
                    "LIMIT",
                    "0",
                    "100"));
        }

        [Fact]
        public void TestBasicAndQuery()
        {
            _mock.Setup(x => x.Execute(It.IsAny<string>(), It.IsAny<string[]>()))
                .Returns(_mockReply);

            var collection = new RedisCollection<Person>(_mock.Object);
            var res = collection.Where(x => x.Age < 33 && x.TagField == "Steve").ToList();
            _mock.Verify(x => x.Execute(
                "FT.SEARCH",
                "person-idx",
                "((@Age:[-inf (33]) (@TagField:{Steve}))",
                "LIMIT",
                "0",
                "100"));
            Assert.Equal(32, res[0].Age);
        }

        [Fact]
        public void TestBasicTagQuery()
        {
            _mock.Setup(x => x.Execute(It.IsAny<string>(), It.IsAny<string[]>()))
                .Returns(_mockReply);

            var collection = new RedisCollection<Person>(_mock.Object);
            var res = collection.Where(x => x.Age < 33 && x.TagField == "Steve").ToList();
            _mock.Verify(x => x.Execute(
                "FT.SEARCH",
                "person-idx",
                "((@Age:[-inf (33]) (@TagField:{Steve}))",
                "LIMIT",
                "0",
                "100"));
        }

        [Fact]
        public void TestBasicThreeCluaseQuery()
        {
            _mock.Setup(x => x.Execute(It.IsAny<string>(), It.IsAny<string[]>()))
                .Returns(_mockReply);

            var collection = new RedisCollection<Person>(_mock.Object);
            var res = collection.Where(x => x.Age < 33 && x.TagField == "Steve" && x.Height >= 70).ToList();
            _mock.Verify(x => x.Execute(
                "FT.SEARCH",
                "person-idx",
                "(((@Age:[-inf (33]) (@TagField:{Steve})) (@Height:[70 inf]))",
                "LIMIT",
                "0",
                "100"));
        }

        [Fact]
        public void TestGroupedThreeCluaseQuery()
        {
            _mock.Setup(x => x.Execute(It.IsAny<string>(), It.IsAny<string[]>()))
                .Returns(_mockReply);

            var collection = new RedisCollection<Person>(_mock.Object);
            var res = collection.Where(x => x.Age < 33 && (x.TagField == "Steve" || x.Height >= 70)).ToList();
            _mock.Verify(x => x.Execute(
                "FT.SEARCH",
                "person-idx",
                "((@Age:[-inf (33]) ((@TagField:{Steve}) | (@Height:[70 inf])))",
                "LIMIT",
                "0",
                "100"));
        }

        [Fact]
        public void TestBasicQueryWithContains()
        {
            _mock.Setup(x => x.Execute(It.IsAny<string>(), It.IsAny<string[]>()))
                .Returns(_mockReply);

            var collection = new RedisCollection<Person>(_mock.Object);
            var res = collection.Where(x => x.Name.Contains("Ste")).ToList();
            _mock.Verify(x => x.Execute(
                "FT.SEARCH",
                "person-idx",
                "(@Name:Ste)",
                "LIMIT",
                "0",
                "100"));
        }

        [Fact]
        public void TestBasicQueryFromPropertyOfModel()
        {
            _mock.Setup(x => x.Execute(It.IsAny<string>(), It.IsAny<string[]>()))
                .Returns(_mockReply);

            var collection = new RedisCollection<Person>(_mock.Object);
            var modelObject = new Person() { Name = "Steve" };
            collection.Where(x => x.Name == modelObject.Name).ToList();
            _mock.Verify(x => x.Execute(
                "FT.SEARCH",
                "person-idx",
                "(@Name:\"Steve\")",
                "LIMIT",
                "0",
                "100"));
        }

        [Fact]
        public void TestBasicQueryFromPropertyOfModelWithStringInterpolation()
        {
            _mock.Setup(x => x.Execute(It.IsAny<string>(), It.IsAny<string[]>()))
                .Returns(_mockReply);

            var collection = new RedisCollection<Person>(_mock.Object);
            var modelObject = new Person() { Name = "Steve" };
            collection.Where(x => x.Name == $"A {nameof(Person)} named {modelObject.Name}").ToList();
            _mock.Verify(x => x.Execute(
                "FT.SEARCH",
                "person-idx",
                "(@Name:\"A Person named Steve\")",
                "LIMIT",
                "0",
                "100"));
        }

        [Fact]
        public void TestBasicQueryFromPropertyOfModelWithStringFormatFourArgs()
        {
            _mock.Setup(x => x.Execute(It.IsAny<string>(), It.IsAny<string[]>()))
                .Returns(_mockReply);

            var collection = new RedisCollection<Person>(_mock.Object);
            var modelObject = new Person() { Name = "Steve" };
            var a = "A";
            var named = "named";
            collection.Where(x => x.Name == string.Format("{0} {1} {2} {3}", a, nameof(Person), named, modelObject.Name)).ToList();
            _mock.Verify(x => x.Execute(
                "FT.SEARCH",
                "person-idx",
                "(@Name:\"A Person named Steve\")",
                "LIMIT",
                "0",
                "100"));
        }

        [Fact]
        public void TestBasicQueryWithContainsWithNegation()
        {
            _mock.Setup(x => x.Execute(It.IsAny<string>(), It.IsAny<string[]>()))
                .Returns(_mockReply);

            var collection = new RedisCollection<Person>(_mock.Object);
            var res = collection.Where(x => !x.Name.Contains("Ste")).ToList();
            Assert.Equal(32, res[0].Age);
            _mock.Verify(x => x.Execute(
                    "FT.SEARCH",
                    "person-idx",
                    "-(@Name:Ste)",
                    "LIMIT",
                    "0",
                    "100"));
        }

        [Fact]
        public void TestTwoPredicateQueryWithContains()
        {
            _mock.Setup(x => x.Execute(It.IsAny<string>(), It.IsAny<string[]>()))
                .Returns(_mockReply);

            var collection = new RedisCollection<Person>(_mock.Object);
            var res = collection.Where(x => x.Name.Contains("Ste") || x.TagField == "John").ToList();
            _mock.Verify(x => x.Execute(
                "FT.SEARCH",
                "person-idx",
                "((@Name:Ste) | (@TagField:{John}))",
                "LIMIT",
                "0",
                "100"));
        }

        [Fact]
        public void TestTwoPredicateQueryWithPrefixMatching()
        {
            _mock.Setup(x => x.Execute(It.IsAny<string>(), It.IsAny<string[]>()))
                .Returns(_mockReply);

            var collection = new RedisCollection<Person>(_mock.Object);
            var res = collection.Where(x => x.Name.Contains("Ste*") || x.TagField == "John").ToList();
            _mock.Verify(x => x.Execute(
                "FT.SEARCH",
                "person-idx",
                "((@Name:Ste*) | (@TagField:{John}))",
                "LIMIT",
                "0",
                "100"));
        }

        [Fact]
        public void TestGeoFilter()
        {
            _mock.Setup(x => x.Execute(
                "FT.SEARCH",
                "person-idx",
                "*",
                "LIMIT",
                "0",
                "100",
                "GEOFILTER",
                "Home",
                "5",
                "6.7",
                "50",
                "km"
                ))
                .Returns(_mockReply);

            var collection = new RedisCollection<Person>(_mock.Object);
            var res = collection.GeoFilter(x => x.Home, 5, 6.7, 50, GeoLocDistanceUnit.Kilometers).ToList();
            Assert.Equal(32, res[0].Age);
        }

        [Fact]
        public void TestGeoFilterWithWhereClause()
        {
            _mock.Setup(x => x.Execute(It.IsAny<string>(), It.IsAny<string[]>()))
                .Returns(_mockReply);

            var collection = new RedisCollection<Person>(_mock.Object);
            var res = collection.Where(x => x.TagField == "Steve").GeoFilter(x => x.Home, 5, 6.7, 50, GeoLocDistanceUnit.Kilometers).ToList();
            Assert.Equal(32, res[0].Age);
            _mock.Verify(x => x.Execute(
                "FT.SEARCH",
                "person-idx",
                "(@TagField:{Steve})",
                "LIMIT",
                "0",
                "100",
                "GEOFILTER",
                "Home",
                "5",
                "6.7",
                "50",
                "km"
                ));
        }

        [Fact]
        public void TestSelect()
        {
            _mock.Setup(x => x.Execute(It.IsAny<string>(), It.IsAny<string[]>()))
                .Returns(_mockReplySelect);

            var collection = new RedisCollection<Person>(_mock.Object);
            var res = collection.Select(x => x.Name).ToList();
            _mock.Verify(x => x.Execute(
               "FT.SEARCH",
               "person-idx",
               "*",
               "LIMIT",
               "0",
               "100",
               "RETURN",
               "1",
               "Name"
               ));
        }

        [Fact]
        public void TestSelectComlexAnonType()
        {
            _mock.Setup(x => x.Execute(It.IsAny<string>(), It.IsAny<string[]>()))
                .Returns(_mockReplySelect);

            var collection = new RedisCollection<Person>(_mock.Object);
            var res = collection.Select(x => new { x.Name }).ToList();
            _mock.Verify(x => x.Execute(
               "FT.SEARCH",
               "person-idx",
               "*",
               "LIMIT",
               "0",
               "100",
               "RETURN",
               "1",
               "Name"));
        }

        [Fact]
        public void TextEqualityExpression()
        {
            _mock.Setup(x => x.Execute(It.IsAny<string>(), It.IsAny<string[]>())).Returns(_mockReply);

            var collection = new RedisCollection<Person>(_mock.Object);
            var res = collection.Where(x => x.Name == "Steve").ToList();
            _mock.Verify(x => x.Execute(
                "FT.SEARCH",
                "person-idx",
                "(@Name:\"Steve\")",
                "LIMIT",
                "0",
                "100"));
        }

        [Fact]
        public void TestPaginationChunkSizesSinglePredicate()
        {
            _mock.Setup(x => x.Execute(It.IsAny<string>(), It.IsAny<string[]>())).Returns(_mockReply);

            var collection = new RedisCollection<Person>(_mock.Object, 1000);
            var res = collection.Where(x => x.Name == "Steve").ToList();
            _mock.Verify(x => x.Execute(
                "FT.SEARCH",
                "person-idx",
                "(@Name:\"Steve\")",
                "LIMIT",
                "0",
                "1000"));
        }

        [Fact]
        public void TestPaginationChunkSizesMultiplePredicates()
        {
            _mock.Setup(x => x.Execute(It.IsAny<string>(), It.IsAny<string[]>()))
                .Returns(_mockReply);

            var collection = new RedisCollection<Person>(_mock.Object, 1000);
            var res = collection.Where(x => x.TagField == "Steve").GeoFilter(x => x.Home, 5, 6.7, 50, GeoLocDistanceUnit.Kilometers).ToList();
            Assert.Equal(32, res[0].Age);
            _mock.Verify(x => x.Execute(
                "FT.SEARCH",
                "person-idx",
                "(@TagField:{Steve})",
                "LIMIT",
                "0",
                "1000",
                "GEOFILTER",
                "Home",
                "5",
                "6.7",
                "50",
                "km"
            ));
        }

        [Fact]
        public void TestNestedObjectStringSearch()
        {
            _mock.Setup(x => x.Execute(It.IsAny<string>(), It.IsAny<string[]>()))
                .Returns(_mockReply);

            var collection = new RedisCollection<Person>(_mock.Object, 1000);
            var res = collection.Where(x => x.Address.City == "Newark").ToList();
            _mock.Verify(x => x.Execute(
                "FT.SEARCH",
                "person-idx",
                "(@Address_City:{Newark})",
                "LIMIT",
                "0",
                "1000"
            ));
        }

        [Fact]
        public void TestNestedObjectStringSearchNested2Levels()
        {
            _mock.Setup(x => x.Execute(It.IsAny<string>(), It.IsAny<string[]>()))
                .Returns(_mockReply);

            var collection = new RedisCollection<Person>(_mock.Object, 1000);
            var res = collection.Where(x => x.Address.ForwardingAddress.City == "Newark").ToList();
            _mock.Verify(x => x.Execute(
                "FT.SEARCH",
                "person-idx",
                "(@Address_ForwardingAddress_City:{Newark})",
                "LIMIT",
                "0",
                "1000"
            ));
        }

        [Fact]
        public void TestNestedObjectNumericSearch()
        {
            _mock.Setup(x => x.Execute(It.IsAny<string>(), It.IsAny<string[]>()))
                .Returns(_mockReply);

            var collection = new RedisCollection<Person>(_mock.Object, 1000);
            var res = collection.Where(x => x.Address.HouseNumber == 4).ToList();
            _mock.Verify(x => x.Execute(
                "FT.SEARCH",
                "person-idx",
                "(@Address_HouseNumber:[4 4])",
                "LIMIT",
                "0",
                "1000"
            ));
        }

        [Fact]
        public void TestNestedObjectNumericSearch2Levels()
        {
            _mock.Setup(x => x.Execute(It.IsAny<string>(), It.IsAny<string[]>()))
                .Returns(_mockReply);

            var collection = new RedisCollection<Person>(_mock.Object, 1000);
            var res = collection.Where(x => x.Address.ForwardingAddress.HouseNumber == 4).ToList();
            _mock.Verify(x => x.Execute(
                "FT.SEARCH",
                "person-idx",
                "(@Address_ForwardingAddress_HouseNumber:[4 4])",
                "LIMIT",
                "0",
                "1000"
            ));
        }

        [Fact]
        public void TestNestedQueryOfGeo()
        {
            _mock.Setup(x => x.Execute(It.IsAny<string>(), It.IsAny<string[]>()))
                .Returns(_mockReply);

            var collection = new RedisCollection<Person>(_mock.Object, 1000);
            collection.GeoFilter(x => x.Address.Location, 5, 6.7, 50, GeoLocDistanceUnit.Kilometers).ToList();
            _mock.Verify(x => x.Execute(
                "FT.SEARCH",
                "person-idx",
                "*",
                "LIMIT",
                "0",
                "1000",
                "GEOFILTER",
                "Address_Location",
                "5",
                "6.7",
                "50",
                "km"
            ));
        }

        [Fact]
        public void TestNestedQueryOfGeo2Levels()
        {
            _mock.Setup(x => x.Execute(It.IsAny<string>(), It.IsAny<string[]>()))
                .Returns(_mockReply);

            var collection = new RedisCollection<Person>(_mock.Object, 1000);
            collection.GeoFilter(x => x.Address.ForwardingAddress.Location, 5, 6.7, 50, GeoLocDistanceUnit.Kilometers).ToList();
            _mock.Verify(x => x.Execute(
                "FT.SEARCH",
                "person-idx",
                "*",
                "LIMIT",
                "0",
                "1000",
                "GEOFILTER",
                "Address_ForwardingAddress_Location",
                "5",
                "6.7",
                "50",
                "km"
            ));
        }

        [Fact]
        public void TestArrayContains()
        {
            _mock.Setup(x => x.Execute(It.IsAny<string>(), It.IsAny<string[]>()))
                .Returns(_mockReply);

            var collection = new RedisCollection<Person>(_mock.Object, 1000);
            collection.Where(x => x.NickNames.Contains("Steve")).ToList();
            _mock.Verify(x => x.Execute(
                "FT.SEARCH",
                "person-idx",
                "(@NickNames:{Steve})",
                "LIMIT",
                "0",
                "1000"
            ));
        }

        [Fact]
        public void TestArrayContainsSpecialChar()
        {
            _mock.Setup(x => x.Execute(It.IsAny<string>(), It.IsAny<string[]>()))
                .Returns(_mockReply);

            var collection = new RedisCollection<Person>(_mock.Object, 1000);
            collection.Where(x => x.NickNames.Contains("Steve@redis.com")).ToList();
            _mock.Verify(x => x.Execute(
                "FT.SEARCH",
                "person-idx",
                "(@NickNames:{Steve\\@redis\\.com})",
                "LIMIT",
                "0",
                "1000"
            ));
        }

        [Fact]
        public void TestArrayContainsVar()
        {
            _mock.Setup(x => x.Execute(It.IsAny<string>(), It.IsAny<string[]>()))
                .Returns(_mockReply);

            var collection = new RedisCollection<Person>(_mock.Object, 1000);
            var steve = "Steve";
            collection.Where(x => x.NickNames.Contains(steve)).ToList();
            _mock.Verify(x => x.Execute(
                "FT.SEARCH",
                "person-idx",
                "(@NickNames:{Steve})",
                "LIMIT",
                "0",
                "1000"
            ));
        }

        [Fact]
        public void TestArrayContainsNested()
        {
            _mock.Setup(x => x.Execute(It.IsAny<string>(), It.IsAny<string[]>()))
                .Returns(_mockReply);

            var collection = new RedisCollection<Person>(_mock.Object, 1000);
            collection.Where(x => x.Mother.NickNames.Contains("Di")).ToList();
            _mock.Verify(x => x.Execute(
                "FT.SEARCH",
                "person-idx",
                "(@Mother_NickNames:{Di})",
                "LIMIT",
                "0",
                "1000"
            ));
        }

        [Fact]
        public async Task TestUpdateJson()
        {
            _mock.Setup(x => x.Execute("FT.SEARCH", It.IsAny<string[]>()))
                .Returns(_mockReply);
            _mock.Setup(x => x.ExecuteAsync("EVALSHA", It.IsAny<string[]>())).ReturnsAsync("42");
            _mock.Setup(x => x.ExecuteAsync("SCRIPT", It.IsAny<string[]>())).ReturnsAsync("cbbf1c4fab5064f419e469cc51c563f8bf51e6fb");
            var collection = new RedisCollection<Person>(_mock.Object);
            var steve = collection.First(x => x.Name == "Steve");
            steve.Age = 33;
            await collection.UpdateAsync(steve);
            _mock.Verify(x => x.ExecuteAsync("EVALSHA", It.IsAny<string>(), "1", "Redis.OM.Unit.Tests.RediSearchTests.Person:01FVN836BNQGYMT80V7RCVY73N", "SET", "$.Age", "33"));
            Scripts.ShaCollection.Clear();
        }

        [Fact]
        public async Task TestUpdateJsonUnloadedScriptAsync()
        {
            _mock.Setup(x => x.Execute("FT.SEARCH", It.IsAny<string[]>()))
                .Returns(_mockReply);
            _mock.Setup(x => x.ExecuteAsync("EVALSHA", It.IsAny<string[]>())).Throws(new RedisServerException("Failed on EVALSHA"));
            _mock.Setup(x => x.ExecuteAsync("EVAL", It.IsAny<string[]>())).ReturnsAsync("42");
            _mock.Setup(x => x.ExecuteAsync("SCRIPT", It.IsAny<string[]>())).ReturnsAsync("cbbf1c4fab5064f419e469cc51c563f8bf51e6fb");
            var collection = new RedisCollection<Person>(_mock.Object);
            var steve = collection.First(x => x.Name == "Steve");
            steve.Age = 33;
            await collection.UpdateAsync(steve);
            _mock.Verify(x => x.ExecuteAsync("EVALSHA", It.IsAny<string>(), "1", "Redis.OM.Unit.Tests.RediSearchTests.Person:01FVN836BNQGYMT80V7RCVY73N", "SET", "$.Age", "33"));
            _mock.Verify(x => x.ExecuteAsync("EVAL",Scripts.JsonDiffResolution, "1", "Redis.OM.Unit.Tests.RediSearchTests.Person:01FVN836BNQGYMT80V7RCVY73N", "SET", "$.Age", "33"));
            Scripts.ShaCollection.Clear();
        }

        [Fact]
        public void TestUpdateJsonUnloadedScript()
        {
            _mock.Setup(x => x.Execute("FT.SEARCH", It.IsAny<string[]>()))
                .Returns(_mockReply);
            _mock.Setup(x => x.Execute("EVALSHA", It.IsAny<string[]>())).Throws(new RedisServerException("Failed on EVALSHA"));
            _mock.Setup(x => x.Execute("EVAL", It.IsAny<string[]>())).Returns("42");
            _mock.Setup(x => x.Execute("SCRIPT", It.IsAny<string[]>())).Returns("cbbf1c4fab5064f419e469cc51c563f8bf51e6fb");
            var collection = new RedisCollection<Person>(_mock.Object);
            var steve = collection.First(x => x.Name == "Steve");
            steve.Age = 33;
            collection.Update(steve);
            _mock.Verify(x => x.Execute("EVALSHA", It.IsAny<string>(), "1", "Redis.OM.Unit.Tests.RediSearchTests.Person:01FVN836BNQGYMT80V7RCVY73N", "SET", "$.Age", "33"));
            _mock.Verify(x => x.Execute("EVAL",Scripts.JsonDiffResolution, "1", "Redis.OM.Unit.Tests.RediSearchTests.Person:01FVN836BNQGYMT80V7RCVY73N", "SET", "$.Age", "33"));
            Scripts.ShaCollection.Clear();
        }

        [Fact]
        public async Task TestUpdateJsonName()
        {
            _mock.Setup(x => x.Execute("FT.SEARCH", It.IsAny<string[]>()))
                .Returns(_mockReply);
            _mock.Setup(x => x.ExecuteAsync("EVALSHA", It.IsAny<string[]>())).ReturnsAsync("42");
            _mock.Setup(x => x.ExecuteAsync("SCRIPT", It.IsAny<string[]>())).ReturnsAsync("42");
            var collection = new RedisCollection<Person>(_mock.Object);
            var steve = collection.First(x => x.Name == "Steve");
            steve.Name = "Bob";
            await collection.UpdateAsync(steve);
            _mock.Verify(x => x.ExecuteAsync("EVALSHA", It.IsAny<string>(), "1", "Redis.OM.Unit.Tests.RediSearchTests.Person:01FVN836BNQGYMT80V7RCVY73N", "SET", "$.Name", "\"Bob\""));
            Scripts.ShaCollection.Clear();
        }

        [Fact]
        public async Task TestUpdateJsonNestedObject()
        {
            _mock.Setup(x => x.Execute("FT.SEARCH", It.IsAny<string[]>()))
                .Returns(_mockReply);
            _mock.Setup(x => x.ExecuteAsync("EVALSHA", It.IsAny<string[]>())).ReturnsAsync("42");
            _mock.Setup(x => x.ExecuteAsync("SCRIPT", It.IsAny<string[]>())).ReturnsAsync("cbbf1c4fab5064f419e469cc51c563f8bf51e6fb");
            var collection = new RedisCollection<Person>(_mock.Object);
            var steve = collection.First(x => x.Name == "Steve");
            steve.Address = new Address { State = "Florida" };
            await collection.UpdateAsync(steve);
            var expected = $"{{{Environment.NewLine}  \"State\": \"Florida\"{Environment.NewLine}}}";
            _mock.Verify(x => x.ExecuteAsync("EVALSHA", It.IsAny<string>(), "1", "Redis.OM.Unit.Tests.RediSearchTests.Person:01FVN836BNQGYMT80V7RCVY73N", "SET", "$.Address", expected));

            steve.Address.City = "Satellite Beach";
            await collection.UpdateAsync(steve);
            expected = "\"Satellite Beach\"";
            _mock.Verify(x => x.ExecuteAsync("EVALSHA", It.IsAny<string>(), "1", "Redis.OM.Unit.Tests.RediSearchTests.Person:01FVN836BNQGYMT80V7RCVY73N", "SET", "$.Address.City", expected));

            Scripts.ShaCollection.Clear();
        }

        [Fact]
        public async Task TestUpdateJsonWithDouble()
        {
            _mock.Setup(x => x.Execute("FT.SEARCH", It.IsAny<string[]>()))
                .Returns(_mockReply);
            _mock.Setup(x => x.ExecuteAsync("EVALSHA", It.IsAny<string[]>())).ReturnsAsync("42");
            _mock.Setup(x => x.ExecuteAsync("SCRIPT", It.IsAny<string[]>())).ReturnsAsync("42");
            var collection = new RedisCollection<Person>(_mock.Object);
            var steve = collection.First(x => x.Name == "Steve");
            steve.Age = 33;
            steve.Height = 71.5;
            await collection.UpdateAsync(steve);
            _mock.Verify(x => x.ExecuteAsync("EVALSHA", It.IsAny<string>(), "1", "Redis.OM.Unit.Tests.RediSearchTests.Person:01FVN836BNQGYMT80V7RCVY73N", "SET", "$.Age", "33", "SET", "$.Height", "71.5"));
            Scripts.ShaCollection.Clear();
        }

        [Fact]
        public async Task TestDeleteAsync()
        {
            const string key = "Redis.OM.Unit.Tests.RediSearchTests.Person:01FVN836BNQGYMT80V7RCVY73N";
            _mock.Setup(x => x.Execute("FT.SEARCH", It.IsAny<string[]>()))
                .Returns(_mockReply);
            _mock.Setup(x => x.ExecuteAsync("UNLINK", It.IsAny<string[]>())).ReturnsAsync("1");
            var colleciton = new RedisCollection<Person>(_mock.Object);
            var steve = colleciton.First(x => x.Name == "Steve");
            Assert.True(colleciton.StateManager.Data.ContainsKey(key));
            Assert.True(colleciton.StateManager.Snapshot.ContainsKey(key));
            await colleciton.DeleteAsync(steve);
            _mock.Verify(x => x.ExecuteAsync("UNLINK", key));
            Assert.False(colleciton.StateManager.Data.ContainsKey(key));
            Assert.False(colleciton.StateManager.Snapshot.ContainsKey(key));
        }

        [Fact]
        public void TestDelete()
        {
            const string key = "Redis.OM.Unit.Tests.RediSearchTests.Person:01FVN836BNQGYMT80V7RCVY73N";
            _mock.Setup(x => x.Execute("FT.SEARCH", It.IsAny<string[]>()))
                .Returns(_mockReply);
            _mock.Setup(x => x.ExecuteAsync("UNLINK", It.IsAny<string[]>())).ReturnsAsync("1");
            var colleciton = new RedisCollection<Person>(_mock.Object);
            var steve = colleciton.First(x => x.Name == "Steve");
            Assert.True(colleciton.StateManager.Data.ContainsKey(key));
            Assert.True(colleciton.StateManager.Snapshot.ContainsKey(key));
            colleciton.DeleteAsync(steve);
            _mock.Verify(x => x.ExecuteAsync("UNLINK", key));
            Assert.False(colleciton.StateManager.Data.ContainsKey(key));
            Assert.False(colleciton.StateManager.Snapshot.ContainsKey(key));
        }

        [Theory]
        [InlineData(true)]
        [InlineData(false)]
        public async Task TestFirstAsync(bool useExpression)
        {
            _mock.Setup(x => x.ExecuteAsync(It.IsAny<string>(), It.IsAny<string[]>()))
                .ReturnsAsync(_mockReply);

            var expectedPredicate = useExpression ? "(@TagField:{bob})" : "*";

            var collection = new RedisCollection<Person>(_mock.Object);
            if (useExpression)
            {
                _ = await collection.FirstAsync(x => x.TagField == "bob");
            }
            else
            {
                _ = await collection.FirstAsync();
            }

            _mock.Verify(x => x.ExecuteAsync(
                "FT.SEARCH",
                "person-idx",
                expectedPredicate,
                "LIMIT",
                "0",
                "1"));
        }

        [Theory]
        [InlineData(true)]
        [InlineData(false)]
        public async Task TestFirstAsyncNone(bool useExpression)
        {
            _mock.Setup(x => x.ExecuteAsync(It.IsAny<string>(), It.IsAny<string[]>()))
                .ReturnsAsync(_mockReplyNone);

            var expectedPredicate = useExpression ? "(@TagField:{bob})" : "*";

            var collection = new RedisCollection<Person>(_mock.Object);
            if (useExpression)
            {
                await Assert.ThrowsAsync<InvalidOperationException>(async () => await collection.FirstAsync(x => x.TagField == "bob"));
            }
            else
            {
                await Assert.ThrowsAsync<InvalidOperationException>(async () => await collection.FirstAsync());
            }
            _mock.Verify(x => x.ExecuteAsync(
                "FT.SEARCH",
                "person-idx",
                expectedPredicate,
                "LIMIT",
                "0",
                "1"));
        }

        [Theory]
        [InlineData(true)]
        [InlineData(false)]
        public async Task TestFirstOrDefaultAsync(bool useExpression)
        {
            _mock.Setup(x => x.ExecuteAsync(It.IsAny<string>(), It.IsAny<string[]>()))
                .ReturnsAsync(_mockReply);

            var expectedPredicate = useExpression ? "(@TagField:{bob})" : "*";

            var collection = new RedisCollection<Person>(_mock.Object);
            Person? res;
            if (useExpression)
            {
                res = await collection.FirstOrDefaultAsync(x => x.TagField == "bob");
            }
            else
            {
                res = await collection.FirstOrDefaultAsync();
            }

            Assert.NotNull(res);
            _mock.Verify(x => x.ExecuteAsync(
                "FT.SEARCH",
                "person-idx",
                expectedPredicate,
                "LIMIT",
                "0",
                "1"));
        }

        [Theory]
        [InlineData(true)]
        [InlineData(false)]
        public async Task TestFirstOrDefaultAsyncNone(bool useExpression)
        {
            _mock.Setup(x => x.ExecuteAsync(It.IsAny<string>(), It.IsAny<string[]>()))
                .ReturnsAsync(_mockReplyNone);

            var collection = new RedisCollection<Person>(_mock.Object);

            var expectedPredicate = useExpression ? "(@TagField:{bob})" : "*";

            Person? res;
            if (useExpression)
            {
                res = await collection.FirstOrDefaultAsync(x => x.TagField == "bob");
            }
            else
            {
                res = await collection.FirstOrDefaultAsync();
            }

            Assert.Null(res);
            _mock.Verify(x => x.ExecuteAsync(
                "FT.SEARCH",
                "person-idx",
                expectedPredicate,
                "LIMIT",
                "0",
                "1"));
        }

        [Theory]
        [InlineData(true)]
        [InlineData(false)]
        public async Task TestSingleAsync(bool useExpression)
        {
            _mock.Setup(x => x.ExecuteAsync(It.IsAny<string>(), It.IsAny<string[]>()))
                .ReturnsAsync(_mockReply);

            var expectedPredicate = useExpression ? "(@TagField:{bob})" : "*";
            var collection = new RedisCollection<Person>(_mock.Object);
            Person res;
            if (useExpression)
            {
                res = await collection.SingleAsync(x => x.TagField == "bob");
            }
            else
            {
                res = await collection.SingleAsync();
            }
            Assert.NotNull(res);
            _mock.Verify(x => x.ExecuteAsync(
                "FT.SEARCH",
                "person-idx",
                expectedPredicate,
                "LIMIT",
                "0",
                "1"));
        }

        [Theory]
        [InlineData(true)]
        [InlineData(false)]
        public async Task TestSingleAsyncNone(bool useExpression)
        {
            _mock.Setup(x => x.ExecuteAsync(It.IsAny<string>(), It.IsAny<string[]>()))
                .ReturnsAsync(_mockReplyNone);

            var collection = new RedisCollection<Person>(_mock.Object);
            var expectedPredicate = useExpression ? "(@TagField:{bob})" : "*";
            if (useExpression)
            {
                await Assert.ThrowsAsync<InvalidOperationException>(async () => await collection.SingleAsync(x => x.TagField == "bob"));
            }
            else
            {
                await Assert.ThrowsAsync<InvalidOperationException>(async () => await collection.SingleAsync());
            }

            _mock.Verify(x => x.ExecuteAsync(
                "FT.SEARCH",
                "person-idx",
                expectedPredicate,
                "LIMIT",
                "0",
                "1"));
        }

        [Theory]
        [InlineData(true)]
        [InlineData(false)]
        public async Task TestSingleAsyncTwo(bool useExpression)
        {
            _mock.Setup(x => x.ExecuteAsync(It.IsAny<string>(), It.IsAny<string[]>()))
                .ReturnsAsync(_mockReply2Count);

            var collection = new RedisCollection<Person>(_mock.Object);
            var expectedPredicate = useExpression ? "(@TagField:{bob})" : "*";
            if (useExpression)
            {
                await Assert.ThrowsAsync<InvalidOperationException>(async () => await collection.SingleAsync(x => x.TagField == "bob"));
            }
            else
            {
                await Assert.ThrowsAsync<InvalidOperationException>(async () => await collection.SingleAsync());
            }

            _mock.Verify(x => x.ExecuteAsync(
                "FT.SEARCH",
                "person-idx",
                expectedPredicate,
                "LIMIT",
                "0",
                "1"));
        }

        [Theory]
        [InlineData(true)]
        [InlineData(false)]
        public async Task TestSingleOrDefaultAsync(bool useExpression)
        {
            _mock.Setup(x => x.ExecuteAsync(It.IsAny<string>(), It.IsAny<string[]>()))
                .ReturnsAsync(_mockReply);

            var collection = new RedisCollection<Person>(_mock.Object);

            var expectedPredicate = useExpression ? "(@TagField:{bob})" : "*";

            Person? res;
            if (useExpression)
            {
                res = await collection.SingleOrDefaultAsync(x => x.TagField == "bob");
            }
            else
            {
                res = await collection.SingleOrDefaultAsync();
            }

            Assert.NotNull(res);
            _mock.Verify(x => x.ExecuteAsync(
                "FT.SEARCH",
                "person-idx",
                expectedPredicate,
                "LIMIT",
                "0",
                "1"));
        }

        [Theory]
        [InlineData(true)]
        [InlineData(false)]
        public async Task TestSingleOrDefaultAsyncNone(bool useExpression)
        {
            _mock.Setup(x => x.ExecuteAsync(It.IsAny<string>(), It.IsAny<string[]>()))
                .ReturnsAsync(_mockReplyNone);

            var collection = new RedisCollection<Person>(_mock.Object);

            var expectedPredicate = useExpression ? "(@TagField:{bob})" : "*";

            Person? res;
            if (useExpression)
            {
                res = await collection.SingleOrDefaultAsync(x => x.TagField == "bob");
            }
            else
            {
                res = await collection.SingleOrDefaultAsync();
            }

            Assert.Null(res);
            _mock.Verify(x => x.ExecuteAsync(
                "FT.SEARCH",
                "person-idx",
                expectedPredicate,
                "LIMIT",
                "0",
                "1"));
        }

        [Theory]
        [InlineData(true)]
        [InlineData(false)]
        public async Task TestSingleOrDefaultAsyncTwo(bool useExpression)
        {
            _mock.Setup(x => x.ExecuteAsync(It.IsAny<string>(), It.IsAny<string[]>()))
                .ReturnsAsync(_mockReply2Count);

            var collection = new RedisCollection<Person>(_mock.Object);

            var expectedPredicate = useExpression ? "(@TagField:{bob})" : "*";

            Person? res;
            if (useExpression)
            {
                res = await collection.SingleOrDefaultAsync(x => x.TagField == "bob");
            }
            else
            {
                res = await collection.SingleOrDefaultAsync();
            }

            Assert.Null(res);
            _mock.Verify(x => x.ExecuteAsync(
                "FT.SEARCH",
                "person-idx",
                expectedPredicate,
                "LIMIT",
                "0",
                "1"));
        }

        [Theory]
        [InlineData(true)]
        [InlineData(false)]
        public async Task TestAnyAsync(bool useExpression)
        {
            _mock.Setup(x => x.ExecuteAsync(It.IsAny<string>(), It.IsAny<string[]>()))
                .ReturnsAsync(_mockReply);

            var expectedPredicate = useExpression ? "(@TagField:{bob})" : "*";

            var collection = new RedisCollection<Person>(_mock.Object);

            var res = await (useExpression ? collection.AnyAsync(x => x.TagField == "bob") : collection.AnyAsync());
            Assert.True(res);
            _mock.Verify(x => x.ExecuteAsync(
                "FT.SEARCH",
                "person-idx",
                expectedPredicate,
                "LIMIT",
                "0",
                "0"));
        }

        [Theory]
        [InlineData(true)]
        [InlineData(false)]
        public async Task TestAnyAsyncNone(bool useExpression)
        {
            _mock.Setup(x => x.ExecuteAsync(It.IsAny<string>(), It.IsAny<string[]>()))
                .ReturnsAsync(_mockReplyNone);

            var collection = new RedisCollection<Person>(_mock.Object);

            var expectedPredicate = useExpression ? "(@TagField:{bob})" : "*";
            var res = await (useExpression ? collection.AnyAsync(x => x.TagField == "bob") : collection.AnyAsync());

            Assert.False(res);
            _mock.Verify(x => x.ExecuteAsync(
                "FT.SEARCH",
                "person-idx",
                expectedPredicate,
                "LIMIT",
                "0",
                "0"));
        }

        [Theory]
        [InlineData(true)]
        [InlineData(false)]
        public async Task TestCountAsync(bool useExpression)
        {
            _mock.Setup(x => x.ExecuteAsync(It.IsAny<string>(), It.IsAny<string[]>()))
                .ReturnsAsync(_mockReply);

            var collection = new RedisCollection<Person>(_mock.Object);

            var expectedPredicate = useExpression ? "(@TagField:{bob})" : "*";
            var res = await (useExpression ? collection.CountAsync(x => x.TagField == "bob") : collection.CountAsync());
            Assert.Equal(1, res);
            _mock.Verify(x => x.ExecuteAsync(
                "FT.SEARCH",
                "person-idx",
                expectedPredicate,
                "LIMIT",
                "0",
                "0"));
        }

        [Theory]
        [InlineData(true)]
        [InlineData(false)]
        public async Task TestCount2Async(bool useExpression)
        {
            _mock.Setup(x => x.ExecuteAsync(It.IsAny<string>(), It.IsAny<string[]>()))
                .ReturnsAsync(_mockReply2Count);

            var collection = new RedisCollection<Person>(_mock.Object);
            var expectedPredicate = useExpression ? "(@TagField:{bob})" : "*";
            var res = await (useExpression ? collection.CountAsync(x => x.TagField == "bob") : collection.CountAsync());
            Assert.Equal(2, res);
            _mock.Verify(x => x.ExecuteAsync(
                "FT.SEARCH",
                "person-idx",
                expectedPredicate,
                "LIMIT",
                "0",
                "0"));
        }

        [Fact]
        public async Task TestOrderByWithAsync()
        {
            _mock.Setup(x => x.ExecuteAsync(It.IsAny<string>(), It.IsAny<string[]>()))
                .ReturnsAsync(_mockReply2Count);
            var collection = new RedisCollection<Person>(_mock.Object);
            var expectedPredicate = "*";
            _ = await collection.OrderBy(x => x.Age).ToListAsync();
            _mock.Verify(x => x.ExecuteAsync(
                "FT.SEARCH",
                "person-idx",
                expectedPredicate,
                "LIMIT",
                "0",
                "100",
                "SORTBY",
                "Age",
                "ASC"));
        }

        [Fact]
        public async Task TestOrderByDescendingWithAsync()
        {
            _mock.Setup(x => x.ExecuteAsync(It.IsAny<string>(), It.IsAny<string[]>()))
                .ReturnsAsync(_mockReply2Count);
            var collection = new RedisCollection<Person>(_mock.Object);
            var expectedPredicate = "*";
            _ = await collection.OrderByDescending(x => x.Age).ToListAsync();
            _mock.Verify(x => x.ExecuteAsync(
                "FT.SEARCH",
                "person-idx",
                expectedPredicate,
                "LIMIT",
                "0",
                "100",
                "SORTBY",
                "Age",
                "DESC"));
        }

        [Fact]
        public async Task CombinedExpressionsWithFirstOrDefaultAsync()
        {
            _mock.Setup(x => x.ExecuteAsync(It.IsAny<string>(), It.IsAny<string[]>()))
                .ReturnsAsync(_mockReply2Count);

            var collection = new RedisCollection<Person>(_mock.Object);

            var expectedPredicate = "(@Name:\"Bob\")";
            _ = await collection.Where(x => x.Name == "Bob").FirstOrDefaultAsync();

            _mock.Verify(x => x.ExecuteAsync(
                "FT.SEARCH",
                "person-idx",
                expectedPredicate,
                "LIMIT",
                "0",
                "1"));
        }

        [Fact]
        public async Task CombinedExpressionsWithFirstAsync()
        {
            _mock.Setup(x => x.ExecuteAsync(It.IsAny<string>(), It.IsAny<string[]>()))
                .ReturnsAsync(_mockReply2Count);

            var collection = new RedisCollection<Person>(_mock.Object);

            var expectedPredicate = "(@Name:\"Bob\")";
            _ = await collection.Where(x => x.Name == "Bob").FirstAsync();

            _mock.Verify(x => x.ExecuteAsync(
                "FT.SEARCH",
                "person-idx",
                expectedPredicate,
                "LIMIT",
                "0",
                "1"));
        }

        [Fact]
        public async Task CombinedExpressionsWithAnyAsync()
        {
            _mock.Setup(x => x.ExecuteAsync(It.IsAny<string>(), It.IsAny<string[]>()))
                .ReturnsAsync(_mockReply2Count);

            var collection = new RedisCollection<Person>(_mock.Object);

            var expectedPredicate = "(@Name:\"Bob\")";
            _ = await collection.Where(x => x.Name == "Bob").AnyAsync();

            _mock.Verify(x => x.ExecuteAsync(
                "FT.SEARCH",
                "person-idx",
                expectedPredicate,
                "LIMIT",
                "0",
                "0"));
        }

        [Fact]
        public async Task CombinedExpressionsSingleOrDefaultAsync()
        {
            _mock.Setup(x => x.ExecuteAsync(It.IsAny<string>(), It.IsAny<string[]>()))
                .ReturnsAsync(_mockReply);

            var collection = new RedisCollection<Person>(_mock.Object);

            var expectedPredicate = "(@Name:\"Bob\")";
            _ = await collection.Where(x => x.Name == "Bob").SingleOrDefaultAsync();

            _mock.Verify(x => x.ExecuteAsync(
                "FT.SEARCH",
                "person-idx",
                expectedPredicate,
                "LIMIT",
                "0",
                "1"));
        }

        [Fact]
        public async Task CombinedExpressionsSingleAsync()
        {
            _mock.Setup(x => x.ExecuteAsync(It.IsAny<string>(), It.IsAny<string[]>()))
                .ReturnsAsync(_mockReply);

            var collection = new RedisCollection<Person>(_mock.Object);

            var expectedPredicate = "(@Name:\"Bob\")";
            _ = await collection.Where(x => x.Name == "Bob").SingleAsync();

            _mock.Verify(x => x.ExecuteAsync(
                "FT.SEARCH",
                "person-idx",
                expectedPredicate,
                "LIMIT",
                "0",
                "1"));
        }

        [Fact]
        public async Task CombinedExpressionsCountAsync()
        {
            _mock.Setup(x => x.ExecuteAsync(It.IsAny<string>(), It.IsAny<string[]>()))
                .ReturnsAsync(_mockReply);

            var collection = new RedisCollection<Person>(_mock.Object);

            var expectedPredicate = "(@Name:\"Bob\")";
            _ = await collection.Where(x => x.Name == "Bob").CountAsync();

            _mock.Verify(x => x.ExecuteAsync(
                "FT.SEARCH",
                "person-idx",
                expectedPredicate,
                "LIMIT",
                "0",
                "0"));
        }

        [Fact]
        public async Task TestCombinedExpressionWithExpressionFirstOrDefaultAsync()
        {
            _mock.Setup(x => x.ExecuteAsync(It.IsAny<string>(), It.IsAny<string[]>()))
                .ReturnsAsync(_mockReply2Count);

            var collection = new RedisCollection<Person>(_mock.Object);

            var expectedPredicate = "(@Name:\"Bob\")";
            _ = await collection.GeoFilter(x => x.Home, 5, 5, 10, GeoLocDistanceUnit.Miles).FirstOrDefaultAsync(x => x.Name == "Bob");

            _mock.Verify(x => x.ExecuteAsync(
                "FT.SEARCH",
                "person-idx",
                expectedPredicate,
                "LIMIT",
                "0",
                "1",
                "GEOFILTER",
                "Home",
                "5",
                "5",
                "10",
                "mi"));
        }

        [Fact]
        public async Task TestCombinedExpressionWithExpressionFirstAsync()
        {
            _mock.Setup(x => x.ExecuteAsync(It.IsAny<string>(), It.IsAny<string[]>()))
                .ReturnsAsync(_mockReply);

            var collection = new RedisCollection<Person>(_mock.Object);

            var expectedPredicate = "(@Name:\"Bob\")";
            _ = await collection.GeoFilter(x => x.Home, 5, 5, 10, GeoLocDistanceUnit.Miles).FirstAsync(x => x.Name == "Bob");

            _mock.Verify(x => x.ExecuteAsync(
                "FT.SEARCH",
                "person-idx",
                expectedPredicate,
                "LIMIT",
                "0",
                "1",
                "GEOFILTER",
                "Home",
                "5",
                "5",
                "10",
                "mi"));
        }

        [Fact]
        public async Task TestCombinedExpressionWithExpressionAnyAsync()
        {
            _mock.Setup(x => x.ExecuteAsync(It.IsAny<string>(), It.IsAny<string[]>()))
                .ReturnsAsync(_mockReply);

            var collection = new RedisCollection<Person>(_mock.Object);

            var expectedPredicate = "(@Name:\"Bob\")";
            _ = await collection.GeoFilter(x => x.Home, 5, 5, 10, GeoLocDistanceUnit.Miles).AnyAsync(x => x.Name == "Bob");

            _mock.Verify(x => x.ExecuteAsync(
                "FT.SEARCH",
                "person-idx",
                expectedPredicate,
                "LIMIT",
                "0",
                "0",
                "GEOFILTER",
                "Home",
                "5",
                "5",
                "10",
                "mi"));
        }

        [Fact]
        public async Task TestCombinedExpressionWithExpressionSingleAsync()
        {
            _mock.Setup(x => x.ExecuteAsync(It.IsAny<string>(), It.IsAny<string[]>()))
                .ReturnsAsync(_mockReply);

            var collection = new RedisCollection<Person>(_mock.Object);

            var expectedPredicate = "(@Name:\"Bob\")";
            _ = await collection.GeoFilter(x => x.Home, 5, 5, 10, GeoLocDistanceUnit.Miles).SingleAsync(x => x.Name == "Bob");

            _mock.Verify(x => x.ExecuteAsync(
                "FT.SEARCH",
                "person-idx",
                expectedPredicate,
                "LIMIT",
                "0",
                "1",
                "GEOFILTER",
                "Home",
                "5",
                "5",
                "10",
                "mi"));
        }

        [Fact]
        public async Task TestCombinedExpressionWithExpressionSingleOrDefaultAsync()
        {
            _mock.Setup(x => x.ExecuteAsync(It.IsAny<string>(), It.IsAny<string[]>()))
                .ReturnsAsync(_mockReply);

            var collection = new RedisCollection<Person>(_mock.Object);

            var expectedPredicate = "(@Name:\"Bob\")";
            _ = await collection.GeoFilter(x => x.Home, 5, 5, 10, GeoLocDistanceUnit.Miles).SingleOrDefaultAsync(x => x.Name == "Bob");

            _mock.Verify(x => x.ExecuteAsync(
                "FT.SEARCH",
                "person-idx",
                expectedPredicate,
                "LIMIT",
                "0",
                "1",
                "GEOFILTER",
                "Home",
                "5",
                "5",
                "10",
                "mi"));
        }

        [Fact]
        public async Task TestCombinedExpressionWithExpressionCountAsync()
        {
            _mock.Setup(x => x.ExecuteAsync(It.IsAny<string>(), It.IsAny<string[]>()))
                .ReturnsAsync(_mockReply);

            var collection = new RedisCollection<Person>(_mock.Object);

            var expectedPredicate = "(@Name:\"Bob\")";
            _ = await collection.GeoFilter(x => x.Home, 5, 5, 10, GeoLocDistanceUnit.Miles).CountAsync(x => x.Name == "Bob");

            _mock.Verify(x => x.ExecuteAsync(
                "FT.SEARCH",
                "person-idx",
                expectedPredicate,
                "LIMIT",
                "0",
                "0",
                "GEOFILTER",
                "Home",
                "5",
                "5",
                "10",
                "mi"));
        }

        [Fact]
        public async Task TestCreateIndexWithNoStopwords()
        {
            _mock.Setup(x => x.ExecuteAsync(It.IsAny<string>(), It.IsAny<string[]>()))
                .ReturnsAsync("OK");

            await _mock.Object.CreateIndexAsync(typeof(ObjectWithZeroStopwords));

            _mock.Verify(x => x.ExecuteAsync(
                "FT.CREATE",
                $"{nameof(ObjectWithZeroStopwords).ToLower()}-idx",
                "ON",
                "Hash",
                "PREFIX",
                "1",
                $"Redis.OM.Unit.Tests.{nameof(ObjectWithZeroStopwords)}:",
                "STOPWORDS",
                "0",
                "SCHEMA", "Name", "TAG", "SEPARATOR", "|"));
        }

        [Fact]
        public async Task TestCreateIndexWithTwoStopwords()
        {
            _mock.Setup(x => x.ExecuteAsync(It.IsAny<string>(), It.IsAny<string[]>()))
                .ReturnsAsync("OK");

            await _mock.Object.CreateIndexAsync(typeof(ObjectWithTwoStopwords));

            _mock.Verify(x => x.ExecuteAsync(
                "FT.CREATE",
                $"{nameof(ObjectWithTwoStopwords).ToLower()}-idx",
                "ON",
                "Hash",
                "PREFIX",
                "1",
                $"Redis.OM.Unit.Tests.{nameof(ObjectWithTwoStopwords)}:",
                "STOPWORDS", "2", "foo", "bar",
                "SCHEMA", "Name", "TAG", "SEPARATOR", "|"));
        }

        [Fact]
        public async Task TestCreateIndexWithStringlikeValueTypes()
        {
            _mock.Setup(x => x.ExecuteAsync(It.IsAny<string>(), It.IsAny<string[]>()))
                .ReturnsAsync("OK");

            await _mock.Object.CreateIndexAsync(typeof(ObjectWithStringLikeValueTypes));

            _mock.Verify(x => x.ExecuteAsync("FT.CREATE",
                "objectwithstringlikevaluetypes-idx",
                "ON",
                "Json",
                "PREFIX",
                "1",
                "Redis.OM.Unit.Tests.RediSearchTests.ObjectWithStringLikeValueTypes:",
                "SCHEMA",
                "$.Ulid", "AS", "Ulid", "TAG", "SEPARATOR", "|",
                "$.Boolean", "AS", "Boolean", "TAG", "SEPARATOR", "|",
                "$.Guid", "AS", "Guid", "TAG", "SEPARATOR", "|",
                "$.AnEnum", "AS", "AnEnum", "TAG",
                "$.AnEnumAsInt", "AS", "AnEnumAsInt", "NUMERIC",
                "$.Flags", "AS", "Flags", "TAG", "SEPARATOR", ","
                ));
        }

        [Fact]
        public async Task TestCreateIndexWithStringlikeValueTypesHash()
        {
            _mock.Setup(x => x.ExecuteAsync(It.IsAny<string>(), It.IsAny<string[]>()))
                .ReturnsAsync("OK");

            await _mock.Object.CreateIndexAsync(typeof(ObjectWithStringLikeValueTypesHash));

            _mock.Verify(x => x.ExecuteAsync("FT.CREATE",
                "objectwithstringlikevaluetypeshash-idx",
                "ON",
                "Hash",
                "PREFIX",
                "1",
                "Redis.OM.Unit.Tests.RediSearchTests.ObjectWithStringLikeValueTypesHash:",
                "SCHEMA",
                "Ulid",
                "TAG", "SEPARATOR", "|",
                "Boolean",
                "TAG", "SEPARATOR", "|", "Guid", "TAG", "SEPARATOR", "|", "AnEnum", "NUMERIC"
            ));
        }

        [Fact]
        public async Task TestCreateIndexWithDatetimeValue()
        {
            _mock.Setup(x => x.ExecuteAsync(It.IsAny<string>(), It.IsAny<string[]>()))
                .ReturnsAsync("OK");

            await _mock.Object.CreateIndexAsync(typeof(ObjectWithDateTime));
            await _mock.Object.CreateIndexAsync(typeof(ObjectWithDateTimeHash));

            _mock.Verify(x => x.ExecuteAsync("FT.CREATE",
                "objectwithdatetime-idx",
                "ON",
                "Json",
                "PREFIX",
                "1",
                "Redis.OM.Unit.Tests.RediSearchTests.ObjectWithDateTime:",
                "SCHEMA",
                "$.Timestamp", "AS", "Timestamp", "NUMERIC", "SORTABLE",
                "$.NullableTimestamp", "AS", "NullableTimestamp", "NUMERIC"
            ));

            _mock.Verify(x => x.ExecuteAsync("FT.CREATE",
                "objectwithdatetimehash-idx",
                "ON",
                "Hash",
                "PREFIX",
                "1",
                "Redis.OM.Unit.Tests.RediSearchTests.ObjectWithDateTimeHash:",
                "SCHEMA",
                "Timestamp", "NUMERIC",
                "NullableTimestamp", "NUMERIC"
            ));
        }

        [Fact]
        public async Task TestQueryOfUlid()
        {
            _mock.Setup(x => x.ExecuteAsync(It.IsAny<string>(), It.IsAny<string[]>()))
                .ReturnsAsync(_mockReply);

            var collection = new RedisCollection<ObjectWithStringLikeValueTypes>(_mock.Object);

            var ulid = Ulid.NewUlid();

            await collection.Where(x => x.Ulid == ulid).ToListAsync();
            var expectedPredicate = $"(@Ulid:{{{ulid}}})";

            _mock.Verify(x => x.ExecuteAsync("FT.SEARCH", "objectwithstringlikevaluetypes-idx", expectedPredicate, "LIMIT", "0", "100"));
        }

        [Fact]
        public async Task TestQueryOfGuid()
        {
            _mock.Setup(x => x.ExecuteAsync(It.IsAny<string>(), It.IsAny<string[]>()))
                .ReturnsAsync(_mockReply);

            var collection = new RedisCollection<ObjectWithStringLikeValueTypes>(_mock.Object);

            var guid = Guid.NewGuid();

            await collection.Where(x => x.Guid == guid).ToListAsync();

            var expectedPredicate = $"(@Guid:{{{ExpressionParserUtilities.EscapeTagField(guid.ToString())}}})";

            _mock.Verify(x => x.ExecuteAsync("FT.SEARCH", "objectwithstringlikevaluetypes-idx", expectedPredicate, "LIMIT", "0", "100"));
        }

        [Fact]
        public async Task TestQueryOfBoolean()
        {
            _mock.Setup(x => x.ExecuteAsync(It.IsAny<string>(), It.IsAny<string[]>()))
                .ReturnsAsync(_mockReply);

            var collection = new RedisCollection<ObjectWithStringLikeValueTypes>(_mock.Object);

            var boolean = true;

            await collection.Where(x => x.Boolean == true).ToListAsync();

            var expectedPredicate = $"(@Boolean:{{{true}}})";

            _mock.Verify(x => x.ExecuteAsync("FT.SEARCH", "objectwithstringlikevaluetypes-idx", expectedPredicate, "LIMIT", "0", "100"));
        }

        [Fact]
        public async Task TestQueryOfEnum()
        {
            _mock.Setup(x => x.ExecuteAsync(It.IsAny<string>(), It.IsAny<string[]>()))
                .ReturnsAsync(_mockReply);

            var collection = new RedisCollection<ObjectWithStringLikeValueTypes>(_mock.Object);

            var anEnum = AnEnum.two;

            await collection.Where(x => x.AnEnum == AnEnum.two && x.AnEnumAsInt == anEnum).ToListAsync();

            var expectedPredicate = $"((@AnEnum:{{{AnEnum.two}}}) (@AnEnumAsInt:[1 1]))";

            _mock.Verify(x => x.ExecuteAsync("FT.SEARCH", "objectwithstringlikevaluetypes-idx", expectedPredicate, "LIMIT", "0", "100"));
        }

        [Fact]
        public async Task TestQueryOfEnumHash()
        {
            _mock.Setup(x => x.ExecuteAsync(It.IsAny<string>(), It.IsAny<string[]>()))
                .ReturnsAsync(_mockReply);

            var collection = new RedisCollection<ObjectWithStringLikeValueTypesHash>(_mock.Object);

            var anEnum = AnEnum.two;

            await collection.Where(x => x.AnEnum == AnEnum.two).ToListAsync();

            var expectedPredicate = $"(@AnEnum:[1 1])";

            _mock.Verify(x => x.ExecuteAsync("FT.SEARCH", "objectwithstringlikevaluetypeshash-idx", expectedPredicate, "LIMIT", "0", "100"));
        }

        [Fact]
        public async Task TestGreaterThanEnumQuery()
        {
            _mock.Setup(x => x.ExecuteAsync(It.IsAny<string>(), It.IsAny<string[]>()))
                .ReturnsAsync(_mockReply);

            var collection = new RedisCollection<ObjectWithStringLikeValueTypes>(_mock.Object);

            var anEnum = AnEnum.two;

            await collection.Where(x => (int)x.AnEnumAsInt > 1).ToListAsync();

            var expectedPredicate = "(@AnEnumAsInt:[(1 inf])";

            _mock.Verify(x => x.ExecuteAsync("FT.SEARCH", "objectwithstringlikevaluetypes-idx", expectedPredicate, "LIMIT", "0", "100"));
        }

        [Fact]
        public async Task TestIndexCreationWithEmbeddedListOfDocuments()
        {
            _mock.Setup(x => x.ExecuteAsync("FT.CREATE", It.IsAny<string[]>())).ReturnsAsync("OK");
            await _mock.Object.CreateIndexAsync(typeof(ObjectWithEmbeddedArrayOfObjects));
            _mock.Verify(x => x.ExecuteAsync("FT.CREATE",
                "objectwithembeddedarrayofobjects-idx",
                "ON",
                "Json",
                "PREFIX",
                "1",
                "Redis.OM.Unit.Tests.RediSearchTests.ObjectWithEmbeddedArrayOfObjects:",
                "SCHEMA",
                "$.Addresses[*].City", "AS", "Addresses_City", "TAG", "SEPARATOR", "|",
                "$.Addresses[*].State", "AS", "Addresses_State", "TAG", "SEPARATOR", "|",
                "$.Addresses[*].AddressType", "AS", "Addresses_AddressType", "TAG",
                "$.Addresses[*].Boolean", "AS", "Addresses_Boolean", "TAG", "SEPARATOR", "|",
                "$.Addresses[*].Guid", "AS", "Addresses_Guid", "TAG", "SEPARATOR", "|",
                "$.Addresses[*].Ulid", "AS", "Addresses_Ulid", "TAG", "SEPARATOR", "|",
                "$.AddressList[*].City", "AS", "AddressList_City", "TAG", "SEPARATOR", "|",
                "$.AddressList[*].State", "AS", "AddressList_State", "TAG", "SEPARATOR", "|",
                "$.Name", "AS", "Name", "TAG", "SEPARATOR", "|", "$.Numeric", "AS", "Numeric", "NUMERIC"));
        }

        [Fact]
        public async Task TestAnyQueryForArrayOfEmbeddedObjects()
        {
            _mock.Setup(x => x.ExecuteAsync(It.IsAny<string>(), It.IsAny<string[]>()))
                .ReturnsAsync(_mockReply);

            var collection = new RedisCollection<ObjectWithEmbeddedArrayOfObjects>(_mock.Object);

            await collection.Where(x =>
                x.Addresses.Any(a => a.City == "Satellite Beach")).ToListAsync();

            _mock.Verify(x => x.ExecuteAsync(
                "FT.SEARCH",
                "objectwithembeddedarrayofobjects-idx",
                "(@Addresses_City:{Satellite\\ Beach})",
                "LIMIT",
                "0",
                "100"));
        }

        [Fact]
        public async Task TestAnyQueryForArrayOfEmbeddedObjectsEnum()
        {
            _mock.Setup(x => x.ExecuteAsync(It.IsAny<string>(), It.IsAny<string[]>()))
                .ReturnsAsync(_mockReply);

            var collection = new RedisCollection<ObjectWithEmbeddedArrayOfObjects>(_mock.Object);

            await collection.Where(x =>
                x.Addresses.Any(a => a.AddressType == AddressType.Home)).ToListAsync();

            _mock.Verify(x => x.ExecuteAsync(
                "FT.SEARCH",
                "objectwithembeddedarrayofobjects-idx",
                "(@Addresses_AddressType:{Home})",
                "LIMIT",
                "0",
                "100"));
        }

        [Fact]
        public async Task TestAnyQueryForArrayOfEmbeddedObjectsExtraPredicate()
        {
            _mock.Setup(x => x.ExecuteAsync(It.IsAny<string>(), It.IsAny<string[]>()))
                .ReturnsAsync(_mockReply);

            var collection = new RedisCollection<ObjectWithEmbeddedArrayOfObjects>(_mock.Object);

            await collection.Where(x =>
               x.Numeric == 100 || x.Name == "Bob" && x.Addresses.Any(a => a.City == "Satellite Beach")).ToListAsync();

            _mock.Verify(x => x.ExecuteAsync(
                "FT.SEARCH",
                "objectwithembeddedarrayofobjects-idx",
                "((@Numeric:[100 100]) | ((@Name:{Bob}) (@Addresses_City:{Satellite\\ Beach})))",
                "LIMIT",
                "0",
                "100"));
        }

        [Fact]
        public async Task TestAnyQueryForArrayOfEmbeddedObjectsMultipleAnys()
        {
            _mock.Setup(x => x.ExecuteAsync(It.IsAny<string>(), It.IsAny<string[]>()))
                .ReturnsAsync(_mockReply);

            var collection = new RedisCollection<ObjectWithEmbeddedArrayOfObjects>(_mock.Object);

            await collection.Where(x =>
                x.Addresses.Any(a => a.City == "Satellite Beach") && x.AddressList.Any(x => x.City == "Newark")).ToListAsync();

            _mock.Verify(x => x.ExecuteAsync(
                "FT.SEARCH",
                "objectwithembeddedarrayofobjects-idx",
                "((@Addresses_City:{Satellite\\ Beach}) (@AddressList_City:{Newark}))",
                "LIMIT",
                "0",
                "100"));
        }

        [Fact]
        public async Task TestAnyQueryForArrayOfEmbeddedObjectsMultiplePredicatesInsideAny()
        {
            _mock.Setup(x => x.ExecuteAsync(It.IsAny<string>(), It.IsAny<string[]>()))
                .ReturnsAsync(_mockReply);

            var collection = new RedisCollection<ObjectWithEmbeddedArrayOfObjects>(_mock.Object);

            await collection.Where(x =>
                x.Addresses.Any(a => a.City == "Satellite Beach" && a.State == "Florida")).ToListAsync();

            _mock.Verify(x => x.ExecuteAsync(
                "FT.SEARCH",
                "objectwithembeddedarrayofobjects-idx",
                "((@Addresses_City:{Satellite\\ Beach}) (@Addresses_State:{Florida}))",
                "LIMIT",
                "0",
                "100"));
        }

        [Fact]
        public async Task TestAnyQueryForArrayOfEmbeddedObjectsOtherTypes()
        {
            _mock.Setup(x => x.ExecuteAsync(It.IsAny<string>(), It.IsAny<string[]>()))
                .ReturnsAsync(_mockReply);

            var boolean = true;
            var ulid = Ulid.NewUlid();
            var guid = Guid.NewGuid();

            var collection = new RedisCollection<ObjectWithEmbeddedArrayOfObjects>(_mock.Object);

            await collection.Where(x =>
                x.Addresses.Any(a => a.Ulid == ulid) && x.Addresses.Any(a => a.Guid == guid) && x.Addresses.Any(a => a.Boolean == boolean)).ToListAsync();

            _mock.Verify(x => x.ExecuteAsync(
                "FT.SEARCH",
                "objectwithembeddedarrayofobjects-idx",
                $"(((@Addresses_Ulid:{{{ulid}}}) (@Addresses_Guid:{{{ExpressionParserUtilities.EscapeTagField(guid.ToString())}}})) (@Addresses_Boolean:{{{boolean}}}))",
                "LIMIT",
                "0",
                "100"));
        }

        [Fact]
        public async Task TestAnyQueryForListOfEmbeddedObjects()
        {
            _mock.Setup(x => x.ExecuteAsync(It.IsAny<string>(), It.IsAny<string[]>()))
                .ReturnsAsync(_mockReply);

            var collection = new RedisCollection<ObjectWithEmbeddedArrayOfObjects>(_mock.Object);

            await collection.Where(x =>
                x.AddressList.Any(a => a.City == "Satellite Beach")).ToListAsync();

            _mock.Verify(x => x.ExecuteAsync(
                "FT.SEARCH",
                "objectwithembeddedarrayofobjects-idx",
                "(@AddressList_City:{Satellite\\ Beach})",
                "LIMIT",
                "0",
                "100"));
        }

        [Fact]
        public async Task TestAnyQueryForArrayOfEmbeddedObjectsMultiVariat()
        {
            _mock.Setup(x => x.ExecuteAsync(It.IsAny<string>(), It.IsAny<string[]>()))
                .ReturnsAsync(_mockReply);

            var collection = new RedisCollection<ObjectWithEmbeddedArrayOfObjects>(_mock.Object);

            await collection.Where(x =>
                x.Addresses.Any(a => a.City == "Satellite Beach" && a.State == "Florida")).ToListAsync();

            _mock.Verify(x => x.ExecuteAsync(
                "FT.SEARCH",
                "objectwithembeddedarrayofobjects-idx",
                "((@Addresses_City:{Satellite\\ Beach}) (@Addresses_State:{Florida}))",
                "LIMIT",
                "0",
                "100"));
        }

        [Fact]
        public async Task SearchWithMultipleWhereClauses()
        {
            _mock.Setup(x => x.ExecuteAsync(It.IsAny<string>(), It.IsAny<string[]>()))
                .ReturnsAsync(_mockReply);

            var collection = new RedisCollection<Person>(_mock.Object);

            await collection
                .Where(x => x.Name == "steve")
                .Where(x => x.Age == 32)
                .Where(x => x.TagField == "foo").ToListAsync();

            _mock.Verify(x => x.ExecuteAsync(
                "FT.SEARCH",
                "person-idx",
                "(((@Name:\"steve\") (@Age:[32 32])) (@TagField:{foo}))",
                "LIMIT",
                "0",
                "100"));
        }

        [Fact]
        public async Task TestAsyncMaterializationMethodsWithComibnedQueries()
        {
            _mock.Setup(x => x.ExecuteAsync(It.IsAny<string>(), It.IsAny<string[]>()))
                .ReturnsAsync(_mockReply);
            var collection = new RedisCollection<Person>(_mock.Object);
            _ = await collection.Where(x => x.TagField == "CountAsync")
                .CountAsync(x => x.Age == 32);
            _ = await collection.Where(x => x.TagField == "AnyAsync")
                .AnyAsync(x => x.Age == 32);
            _ = await collection.Where(x => x.TagField == "SingleAsync")
                .SingleAsync(x => x.Age == 32);
            _ = await collection.Where(x => x.TagField == "SingleOrDefaultAsync")
                .SingleOrDefaultAsync(x => x.Age == 32);
            _ = await collection.Where(x => x.TagField == "FirstAsync")
                .FirstAsync(x => x.Age == 32);
            _ = await collection.Where(x => x.TagField == "FirstOrDefaultAsync")
                .FirstOrDefaultAsync(x => x.Age == 32);

            _mock.Verify(x => x.ExecuteAsync(
                "FT.SEARCH",
                "person-idx",
                "((@TagField:{CountAsync}) (@Age:[32 32]))",
                "LIMIT",
                "0",
                "0"));
            _mock.Verify(x => x.ExecuteAsync(
                "FT.SEARCH",
                "person-idx",
                "((@TagField:{AnyAsync}) (@Age:[32 32]))",
                "LIMIT",
                "0",
                "0"));
            _mock.Verify(x => x.ExecuteAsync(
                "FT.SEARCH",
                "person-idx",
                "((@TagField:{SingleAsync}) (@Age:[32 32]))",
                "LIMIT",
                "0",
                "1"));
            _mock.Verify(x => x.ExecuteAsync(
                "FT.SEARCH",
                "person-idx",
                "((@TagField:{FirstAsync}) (@Age:[32 32]))",
                "LIMIT",
                "0",
                "1"));

            _mock.Verify(x => x.ExecuteAsync(
                "FT.SEARCH",
                "person-idx",
                "((@TagField:{SingleOrDefaultAsync}) (@Age:[32 32]))",
                "LIMIT",
                "0",
                "1"));
            _mock.Verify(x => x.ExecuteAsync(
                "FT.SEARCH",
                "person-idx",
                "((@TagField:{FirstOrDefaultAsync}) (@Age:[32 32]))",
                "LIMIT",
                "0",
                "1"));
        }

        [Fact]
        public void TestMaterializationMethodsWithComibnedQueries()
        {
            _mock.Setup(x => x.Execute(It.IsAny<string>(), It.IsAny<string[]>()))
                .Returns(_mockReply);
            var collection = new RedisCollection<Person>(_mock.Object).Where(x => x.Age == 32);
            _ = collection.Count(x => x.TagField == "Count");
            _ = collection.Any(x => x.TagField == "Any");
            _ = collection.Single(x => x.TagField == "Single");
            _ = collection.SingleOrDefault(x => x.TagField == "SingleOrDefault");
            _ = collection.First(x => x.TagField == "First");
            _ = collection.FirstOrDefault(x => x.TagField == "FirstOrDefault");

            _mock.Verify(x => x.Execute(
                "FT.SEARCH",
                "person-idx",
                "((@Age:[32 32]) (@TagField:{Count}))",
                "LIMIT",
                "0",
                "0"));
            _mock.Verify(x => x.Execute(
                "FT.SEARCH",
                "person-idx",
                "((@Age:[32 32]) (@TagField:{Any}))",
                "LIMIT",
                "0",
                "0"));
            _mock.Verify(x => x.Execute(
                "FT.SEARCH",
                "person-idx",
                "((@Age:[32 32]) (@TagField:{Single}))",
                "LIMIT",
                "0",
                "1"));
            _mock.Verify(x => x.Execute(
                "FT.SEARCH",
                "person-idx",
                "((@Age:[32 32]) (@TagField:{First}))",
                "LIMIT",
                "0",
                "1"));

            _mock.Verify(x => x.Execute(
                "FT.SEARCH",
                "person-idx",
                "((@Age:[32 32]) (@TagField:{SingleOrDefault}))",
                "LIMIT",
                "0",
                "1"));
            _mock.Verify(x => x.Execute(
                "FT.SEARCH",
                "person-idx",
                "((@Age:[32 32]) (@TagField:{FirstOrDefault}))",
                "LIMIT",
                "0",
                "1"));
        }

        [Fact]
        public void SearchTagFieldContains()
        {
            var potentialTagFieldValues = new string[] { "Steve", "Alice", "Bob" };
            _mock.Setup(x => x.Execute(It.IsAny<string>(), It.IsAny<string[]>()))
                .Returns(_mockReply);
            var collection = new RedisCollection<Person>(_mock.Object).Where(x => potentialTagFieldValues.Contains(x.TagField));
            collection.ToList();
            _mock.Verify(x => x.Execute(
                "FT.SEARCH",
                "person-idx",
                "(@TagField:{Steve|Alice|Bob})",
                "LIMIT",
                "0",
                "100"));
        }

        [Fact]
        public void SearchTextFieldContains()
        {
            var potentialTextFieldValues = new string[] { "Steve", "Alice", "Bob" };
            _mock.Setup(x => x.Execute(It.IsAny<string>(), It.IsAny<string[]>()))
                .Returns(_mockReply);
            var collection = new RedisCollection<Person>(_mock.Object).Where(x => potentialTextFieldValues.Contains(x.Name));
            collection.ToList();
            _mock.Verify(x => x.Execute(
                "FT.SEARCH",
                "person-idx",
                "(@Name:Steve|Alice|Bob)",
                "LIMIT",
                "0",
                "100"));
        }

        [Fact]
        public void SearchNumericFieldContains()
        {
            var potentialTagFieldValues = new int?[] { 35, 50, 60 };
            _mock.Setup(x => x.Execute(It.IsAny<string>(), It.IsAny<string[]>()))
                .Returns(_mockReply);
            var collection = new RedisCollection<Person>(_mock.Object).Where(x => potentialTagFieldValues.Contains(x.Age));
            collection.ToList();
            _mock.Verify(x => x.Execute(
                "FT.SEARCH",
                "person-idx",
                "@Age:[35 35]|@Age:[50 50]|@Age:[60 60]",
                "LIMIT",
                "0",
                "100"));
        }

        [Fact]
        public void Issue201()
        {
            _mock.Setup(x => x.Execute(It.IsAny<string>(), It.IsAny<string[]>()))
                .Returns(_mockReply);

            var p1 = new Person() { Name = "Steve" };
            var collection = new RedisCollection<Person>(_mock.Object, 1000);
            collection.Where(x => x.NickNames.Contains(p1.Name)).ToList();

            _mock.Verify(x => x.Execute(
                "FT.SEARCH",
                "person-idx",
                "(@NickNames:{Steve})",
                "LIMIT",
                "0",
                "1000"
            ));
        }

        [Fact]
        public void RangeOnDatetime()
        {
            _mock.Setup(x => x.Execute(It.IsAny<string>(), It.IsAny<string[]>()))
                .Returns(_mockReply);

            var timestamp = DateTime.Now;
            var timeAnHourAgo = timestamp.Subtract(TimeSpan.FromHours(1));
            var timeAnHourAgoMilliseconds = new DateTimeOffset(timeAnHourAgo).ToUnixTimeMilliseconds();
            DateTime? timeTwoHoursAgoNullable = timestamp.Subtract(TimeSpan.FromHours(2));
            var timeTwoHoursAgoMilliseconds = new DateTimeOffset(timeTwoHoursAgoNullable.Value).ToUnixTimeMilliseconds();

            var collection = new RedisCollection<ObjectWithDateTime>(_mock.Object, 1000);

            var mockObj = new ObjectWithDateTime { Timestamp = timestamp.Subtract(TimeSpan.FromHours(3)) };
            var timeThreeHoursAgoMilliseconds = new DateTimeOffset(mockObj.Timestamp).ToUnixTimeMilliseconds();
            collection.Where(x => x.Timestamp == timeAnHourAgo).ToList();
            collection.Where(x => x.Timestamp > timeAnHourAgo).ToList();
            collection.Where(x => x.NullableTimestamp > timeAnHourAgo).ToList();

            collection.Where(x => x.Timestamp > timeTwoHoursAgoNullable).ToList();
            collection.Where(x => x.NullableTimestamp > timeTwoHoursAgoNullable).ToList();

            collection.Where(x => x.Timestamp > mockObj.Timestamp).ToList();
            collection.Where(x => x.NullableTimestamp > mockObj.Timestamp).ToList();

            _mock.Verify(x => x.Execute(
                "FT.SEARCH",
                "objectwithdatetime-idx",
                $"(@Timestamp:[{timeAnHourAgoMilliseconds} {timeAnHourAgoMilliseconds}])",
                "LIMIT",
                "0",
                "1000"
            ));

            _mock.Verify(x => x.Execute(
                "FT.SEARCH",
                "objectwithdatetime-idx",
                $"(@Timestamp:[({timeAnHourAgoMilliseconds} inf])",
                "LIMIT",
                "0",
                "1000"
            ));

            _mock.Verify(x => x.Execute(
                "FT.SEARCH",
                "objectwithdatetime-idx",
                $"(@NullableTimestamp:[({timeAnHourAgoMilliseconds} inf])",
                "LIMIT",
                "0",
                "1000"
            ));

            _mock.Verify(x => x.Execute(
                "FT.SEARCH",
                "objectwithdatetime-idx",
                $"(@Timestamp:[({timeTwoHoursAgoMilliseconds} inf])",
                "LIMIT",
                "0",
                "1000"
            ));

            _mock.Verify(x => x.Execute(
                "FT.SEARCH",
                "objectwithdatetime-idx",
                $"(@NullableTimestamp:[({timeTwoHoursAgoMilliseconds} inf])",
                "LIMIT",
                "0",
                "1000"
            ));

            _mock.Verify(x => x.Execute(
                "FT.SEARCH",
                "objectwithdatetime-idx",
                $"(@Timestamp:[({timeThreeHoursAgoMilliseconds} inf])",
                "LIMIT",
                "0",
                "1000"
            ));

            _mock.Verify(x => x.Execute(
                "FT.SEARCH",
                "objectwithdatetime-idx",
                $"(@NullableTimestamp:[({timeThreeHoursAgoMilliseconds} inf])",
                "LIMIT",
                "0",
                "1000"
            ));
        }

        [Fact]
        public async Task RangeOnDatetimeAsync()
        {
            _mock.Setup(x => x.ExecuteAsync(It.IsAny<string>(), It.IsAny<string[]>()))
                .ReturnsAsync(_mockReply);

            var timestamp = DateTime.Now;
            var timeAnHourAgo = timestamp.Subtract(TimeSpan.FromHours(1));
            DateTime? timeTwoHoursAgoNullable = timestamp.Subtract(TimeSpan.FromHours(2));
            var timeTwoHoursAgoMilliseconds = new DateTimeOffset(timeTwoHoursAgoNullable.Value).ToUnixTimeMilliseconds();
            var timeAnHourAgoMilliseconds = new DateTimeOffset(timeAnHourAgo).ToUnixTimeMilliseconds();
            var collection = new RedisCollection<ObjectWithDateTime>(_mock.Object, 1000);

            var mockObj = new ObjectWithDateTime { Timestamp = timestamp.Subtract(TimeSpan.FromHours(3)) };
            var timeThreeHoursAgoMilliseconds = new DateTimeOffset(mockObj.Timestamp).ToUnixTimeMilliseconds();
            await collection.Where(x => x.Timestamp == timeAnHourAgo).ToListAsync();
            await collection.Where(x => x.Timestamp > timeAnHourAgo).ToListAsync();
            await collection.Where(x => x.NullableTimestamp > timeAnHourAgo).ToListAsync();

            await collection.Where(x => x.Timestamp > timeTwoHoursAgoNullable).ToListAsync();
            await collection.Where(x => x.NullableTimestamp > timeTwoHoursAgoNullable).ToListAsync();

            await collection.Where(x => x.Timestamp > mockObj.Timestamp).ToListAsync();
            await collection.Where(x => x.NullableTimestamp > mockObj.Timestamp).ToListAsync();

            _mock.Verify(x => x.ExecuteAsync(
                "FT.SEARCH",
                "objectwithdatetime-idx",
                $"(@Timestamp:[{timeAnHourAgoMilliseconds} {timeAnHourAgoMilliseconds}])",
                "LIMIT",
                "0",
                "1000"
            ));

            _mock.Verify(x => x.ExecuteAsync(
                "FT.SEARCH",
                "objectwithdatetime-idx",
                $"(@Timestamp:[({timeAnHourAgoMilliseconds} inf])",
                "LIMIT",
                "0",
                "1000"
            ));

            _mock.Verify(x => x.ExecuteAsync(
                "FT.SEARCH",
                "objectwithdatetime-idx",
                $"(@NullableTimestamp:[({timeAnHourAgoMilliseconds} inf])",
                "LIMIT",
                "0",
                "1000"
            ));

            _mock.Verify(x => x.ExecuteAsync(
                "FT.SEARCH",
                "objectwithdatetime-idx",
                $"(@Timestamp:[({timeTwoHoursAgoMilliseconds} inf])",
                "LIMIT",
                "0",
                "1000"
            ));

            _mock.Verify(x => x.ExecuteAsync(
                "FT.SEARCH",
                "objectwithdatetime-idx",
                $"(@NullableTimestamp:[({timeTwoHoursAgoMilliseconds} inf])",
                "LIMIT",
                "0",
                "1000"
            ));

            _mock.Verify(x => x.ExecuteAsync(
                "FT.SEARCH",
                "objectwithdatetime-idx",
                $"(@Timestamp:[({timeThreeHoursAgoMilliseconds} inf])",
                "LIMIT",
                "0",
                "1000"
            ));

            _mock.Verify(x => x.ExecuteAsync(
                "FT.SEARCH",
                "objectwithdatetime-idx",
                $"(@NullableTimestamp:[({timeThreeHoursAgoMilliseconds} inf])",
                "LIMIT",
                "0",
                "1000"
            ));
        }

        [Fact]
        public async Task RangeOnDatetimeAsyncHash()
        {
            _mock.Setup(x => x.ExecuteAsync(It.IsAny<string>(), It.IsAny<string[]>()))
                .ReturnsAsync(_mockReply);

            var timestamp = DateTime.Now;
            var timeAnHourAgo = timestamp.Subtract(TimeSpan.FromHours(1));
            DateTime? timeTwoHoursAgoNullable = timestamp.Subtract(TimeSpan.FromHours(2));
            var timeTwoHoursAgoMilliseconds = new DateTimeOffset(timeTwoHoursAgoNullable.Value).ToUnixTimeMilliseconds();
            var timeAnHourAgoMilliseconds = new DateTimeOffset(timeAnHourAgo).ToUnixTimeMilliseconds();
            var collection = new RedisCollection<ObjectWithDateTimeHash>(_mock.Object, 1000);

            var mockObj = new ObjectWithDateTimeHash { Timestamp = timestamp.Subtract(TimeSpan.FromHours(3)) };
            var timeThreeHoursAgoMilliseconds = new DateTimeOffset(mockObj.Timestamp).ToUnixTimeMilliseconds();
            await collection.Where(x => x.Timestamp == timeAnHourAgo).ToListAsync();
            await collection.Where(x => x.Timestamp == timeAnHourAgo).OrderBy(x => x.Timestamp).ToListAsync();
            await collection.Where(x => x.Timestamp > timeAnHourAgo).ToListAsync();
            await collection.Where(x => x.NullableTimestamp > timeAnHourAgo).ToListAsync();

            await collection.Where(x => x.Timestamp > timeTwoHoursAgoNullable).ToListAsync();
            await collection.Where(x => x.NullableTimestamp > timeTwoHoursAgoNullable).ToListAsync();

            await collection.Where(x => x.Timestamp > mockObj.Timestamp).ToListAsync();
            await collection.Where(x => x.NullableTimestamp > mockObj.Timestamp).ToListAsync();

            _mock.Verify(x => x.ExecuteAsync(
                "FT.SEARCH",
                "objectwithdatetimehash-idx",
                $"(@Timestamp:[{timeAnHourAgoMilliseconds} {timeAnHourAgoMilliseconds}])",
                "LIMIT",
                "0",
                "1000"
            ));

            _mock.Verify(x => x.ExecuteAsync(
                "FT.SEARCH",
                "objectwithdatetimehash-idx",
                $"(@Timestamp:[{timeAnHourAgoMilliseconds} {timeAnHourAgoMilliseconds}])",
                "LIMIT",
                "0",
                "1000",
                "SORTBY",
                "Timestamp",
                "ASC"
            ));

            _mock.Verify(x => x.ExecuteAsync(
                "FT.SEARCH",
                "objectwithdatetimehash-idx",
                $"(@Timestamp:[({timeAnHourAgoMilliseconds} inf])",
                "LIMIT",
                "0",
                "1000"
            ));

            _mock.Verify(x => x.ExecuteAsync(
                "FT.SEARCH",
                "objectwithdatetimehash-idx",
                $"(@NullableTimestamp:[({timeAnHourAgoMilliseconds} inf])",
                "LIMIT",
                "0",
                "1000"
            ));

            _mock.Verify(x => x.ExecuteAsync(
                "FT.SEARCH",
                "objectwithdatetimehash-idx",
                $"(@Timestamp:[({timeTwoHoursAgoMilliseconds} inf])",
                "LIMIT",
                "0",
                "1000"
            ));

            _mock.Verify(x => x.ExecuteAsync(
                "FT.SEARCH",
                "objectwithdatetimehash-idx",
                $"(@NullableTimestamp:[({timeTwoHoursAgoMilliseconds} inf])",
                "LIMIT",
                "0",
                "1000"
            ));

            _mock.Verify(x => x.ExecuteAsync(
                "FT.SEARCH",
                "objectwithdatetimehash-idx",
                $"(@Timestamp:[({timeThreeHoursAgoMilliseconds} inf])",
                "LIMIT",
                "0",
                "1000"
            ));

            _mock.Verify(x => x.ExecuteAsync(
                "FT.SEARCH",
                "objectwithdatetimehash-idx",
                $"(@NullableTimestamp:[({timeThreeHoursAgoMilliseconds} inf])",
                "LIMIT",
                "0",
                "1000"
            ));
        }

        [Fact]
        public void SearchNumericFieldListContains()
        {
            var potentialTagFieldValues = new List<int?> { 35, 50, 60 };
            _mock.Setup(x => x.Execute(It.IsAny<string>(), It.IsAny<string[]>()))
                .Returns(_mockReply);
            var collection = new RedisCollection<Person>(_mock.Object).Where(x => potentialTagFieldValues.Contains(x.Age));
            collection.ToList();
            _mock.Verify(x => x.Execute(
               "FT.SEARCH",
               "person-idx",
               "@Age:[35 35]|@Age:[50 50]|@Age:[60 60]",
               "LIMIT",
               "0",
               "100"));
        }

        [Fact]
        public void SearchTagFieldAndTextListContains()
        {
            var potentialTagFieldValues = new List<string> { "Steve", "Alice", "Bob" };
            _mock.Setup(x => x.Execute(It.IsAny<string>(), It.IsAny<string[]>()))
                .Returns(_mockReply);
            var collection = new RedisCollection<Person>(_mock.Object).Where(x => potentialTagFieldValues.Contains(x.TagField) || potentialTagFieldValues.Contains(x.Name));
            collection.ToList();
            _mock.Verify(x => x.Execute(
                "FT.SEARCH",
                "person-idx",
                "((@TagField:{Steve|Alice|Bob}) | (@Name:Steve|Alice|Bob))",
                "LIMIT",
                "0",
                "100"));
        }

        [Fact]
        public void TestNullResponseDoc()
        {
            int? nullVal = null;
            var nullResult = RedisResult.Create(nullVal);
            var res = new RedisReply[] { 1, $"foo:{Ulid.NewUlid()}", new(nullResult) };

            var query = new RedisQuery("fake-idx");
            _mock.Setup(x => x.Execute(It.IsAny<string>(), It.IsAny<string[]>()))
                .Returns(res);

            var result = _mock.Object.Search<Person>(query);
        }

        [Fact]
        public void SearchTagFieldAndTextListContainsWithEscapes()
        {
            var potentialTagFieldValues = new List<string> { "steve@example.com", "alice@example.com", "bob@example.com" };
            _mock.Setup(x => x.Execute(It.IsAny<string>(), It.IsAny<string[]>()))
                .Returns(_mockReply);
            var collection = new RedisCollection<Person>(_mock.Object).Where(x => potentialTagFieldValues.Contains(x.TagField) || potentialTagFieldValues.Contains(x.Name));
            collection.ToList();
            _mock.Verify(x => x.Execute(
                "FT.SEARCH",
                "person-idx",
                "((@TagField:{steve\\@example\\.com|alice\\@example\\.com|bob\\@example\\.com}) | (@Name:steve@example.com|alice@example.com|bob@example.com))",
                "LIMIT",
                "0",
                "100"));
        }

        [Fact]
        public void SearchWithEmptyAny()
        {
            _mock.Setup(x => x.Execute(It.IsAny<string>(), It.IsAny<string[]>()))
                .Returns(_mockReply);
            var collection = new RedisCollection<Person>(_mock.Object);
            var any = collection.Any();
            _mock.Verify(x => x.Execute(
                "FT.SEARCH",
                "person-idx",
                "*",
                "LIMIT",
                "0",
                "0"));
            Assert.True(any);

            any = collection.Where(x => x.TagField == "foo").Any();
            _mock.Verify(x => x.Execute(
                "FT.SEARCH",
                "person-idx",
                "(@TagField:{foo})",
                "LIMIT",
                "0",
                "0"));

            Assert.True(any);
        }

        [Fact]
        public void TestContainsFromLocal()
        {
            _mock.Setup(x => x.Execute(It.IsAny<string>(), It.IsAny<string[]>()))
                .Returns(_mockReply);
            var collection = new RedisCollection<Person>(_mock.Object);
            var steve = "steve";
            collection.Where(x => x.NickNamesList.Contains(steve)).ToList();
            _mock.Verify(x => x.Execute(
                "FT.SEARCH",
                "person-idx",
                "(@NickNamesList:{steve})",
                "LIMIT",
                "0",
                "100"));
        }

        [Fact]
        public void SearchGuidFieldContains()
        {
            var guid1 = Guid.NewGuid();
            var guid2 = Guid.NewGuid();
            var guid3 = Guid.NewGuid();
            var guid1Str = ExpressionParserUtilities.EscapeTagField(guid1.ToString());
            var guid2Str = ExpressionParserUtilities.EscapeTagField(guid2.ToString());
            var guid3Str = ExpressionParserUtilities.EscapeTagField(guid3.ToString());
            var potentialFieldValues = new Guid[] { guid1, guid2, guid3 };
            _mock.Setup(x => x.Execute(It.IsAny<string>(), It.IsAny<string[]>()))
                .Returns(_mockReply);
            var collection = new RedisCollection<ObjectWithStringLikeValueTypes>(_mock.Object).Where(x => potentialFieldValues.Contains(x.Guid));
            collection.ToList();
            _mock.Verify(x => x.Execute(
                "FT.SEARCH",
                "objectwithstringlikevaluetypes-idx",
                $"(@Guid:{{{guid1Str}|{guid2Str}|{guid3Str}}})",
                "LIMIT",
                "0",
                "100"));
        }

        [Fact]
        public void TestContainsFromProperty()
        {
            _mock.Setup(x => x.Execute(It.IsAny<string>(), It.IsAny<string[]>()))
                .Returns(_mockReply);
            var collection = new RedisCollection<Person>(_mock.Object);
            var steve = new Person
            {
                Name = "steve"
            };
            collection.Where(x => x.NickNamesList.Contains(steve.Name)).ToList();
            _mock.Verify(x => x.Execute(
                "FT.SEARCH",
                "person-idx",
                "(@NickNamesList:{steve})",
                "LIMIT",
                "0",
                "100"));
        }

        [Fact]
        public void SearchUlidFieldContains()
        {
            var ulid1 = Ulid.NewUlid();
            var ulid2 = Ulid.NewUlid();
            var ulid3 = Ulid.NewUlid();

            var potentialFieldValues = new Ulid[] { ulid1, ulid2, ulid3 };
            _mock.Setup(x => x.Execute(It.IsAny<string>(), It.IsAny<string[]>()))
                .Returns(_mockReply);
            var collection = new RedisCollection<ObjectWithStringLikeValueTypes>(_mock.Object).Where(x => potentialFieldValues.Contains(x.Ulid));
            collection.ToList();
            _mock.Verify(x => x.Execute(
                "FT.SEARCH",
                "objectwithstringlikevaluetypes-idx",
                $"(@Ulid:{{{ulid1}|{ulid2}|{ulid3}}})",
                "LIMIT",
                "0",
                "100"));
        }

        [Fact]
        public void SearchEnumFieldContains()
        {
            var enum1 = AnEnum.one;
            var enum2 = AnEnum.two;
            var enum3 = AnEnum.three;

            var potentialFieldValues = new AnEnum[] { enum1, enum2, enum3 };
            _mock.Setup(x => x.Execute(It.IsAny<string>(), It.IsAny<string[]>()))
                .Returns(_mockReply);
            var collection = new RedisCollection<ObjectWithStringLikeValueTypes>(_mock.Object).Where(x => potentialFieldValues.Contains(x.AnEnum));
            collection.ToList();
            _mock.Verify(x => x.Execute(
                "FT.SEARCH",
                "objectwithstringlikevaluetypes-idx",
                $"(@AnEnum:{{one|two|three}})",
                "LIMIT",
                "0",
                "100"));
        }

        [Fact]
        public void SearchNumericEnumFieldContains()
        {
            var enum1 = AnEnum.one;
            var enum2 = AnEnum.two;
            var enum3 = AnEnum.three;

            var potentialFieldValues = new AnEnum[] { enum1, enum2, enum3 };
            _mock.Setup(x => x.Execute(It.IsAny<string>(), It.IsAny<string[]>()))
                .Returns(_mockReply);
            var collection = new RedisCollection<ObjectWithStringLikeValueTypes>(_mock.Object).Where(x => potentialFieldValues.Contains(x.AnEnumAsInt));
            collection.ToList();
            _mock.Verify(x => x.Execute(
                "FT.SEARCH",
                "objectwithstringlikevaluetypes-idx",
                "@AnEnumAsInt:[0 0]|@AnEnumAsInt:[1 1]|@AnEnumAsInt:[2 2]",
                "LIMIT",
                "0",
                "100"));
        }

        [Fact]
        public void SearchEnumFieldContainsList()
        {
            var enum1 = AnEnum.one;
            var enum2 = AnEnum.two;
            var enum3 = AnEnum.three;

            var potentialFieldValues = new List<AnEnum> { enum1, enum2, enum3 };
            _mock.Setup(x => x.Execute(It.IsAny<string>(), It.IsAny<string[]>()))
                .Returns(_mockReply);
            var collection = new RedisCollection<ObjectWithStringLikeValueTypes>(_mock.Object).Where(x => potentialFieldValues.Contains(x.AnEnum));
            collection.ToList();
            _mock.Verify(x => x.Execute(
                "FT.SEARCH",
                "objectwithstringlikevaluetypes-idx",
                $"(@AnEnum:{{one|two|three}})",
                "LIMIT",
                "0",
                "100"));
        }

        [Fact]
        public void SearchNumericEnumFieldContainsList()
        {
            var enum1 = AnEnum.one;
            var enum2 = AnEnum.two;
            var enum3 = AnEnum.three;

            var potentialFieldValues = new List<AnEnum> { enum1, enum2, enum3 };
            _mock.Setup(x => x.Execute(It.IsAny<string>(), It.IsAny<string[]>()))
                .Returns(_mockReply);
            var collection = new RedisCollection<ObjectWithStringLikeValueTypes>(_mock.Object).Where(x => potentialFieldValues.Contains(x.AnEnumAsInt));
            collection.ToList();
            _mock.Verify(x => x.Execute(
                "FT.SEARCH",
                "objectwithstringlikevaluetypes-idx",
                "@AnEnumAsInt:[0 0]|@AnEnumAsInt:[1 1]|@AnEnumAsInt:[2 2]",
                "LIMIT",
                "0",
                "100"));
        }

        [Fact]
        public void SearchEnumFieldContainsListAsProperty()
        {
            var enum1 = AnEnum.one;
            var enum2 = AnEnum.two;
            var enum3 = AnEnum.three;

            var potentialFieldValues = new {list = new List<AnEnum> { enum1, enum2, enum3 }};
            _mock.Setup(x => x.Execute(It.IsAny<string>(), It.IsAny<string[]>()))
                .Returns(_mockReply);
            var collection = new RedisCollection<ObjectWithStringLikeValueTypes>(_mock.Object).Where(x => potentialFieldValues.list.Contains(x.AnEnum));
            collection.ToList();
            _mock.Verify(x => x.Execute(
                "FT.SEARCH",
                "objectwithstringlikevaluetypes-idx",
                $"(@AnEnum:{{one|two|three}})",
                "LIMIT",
                "0",
                "100"));
        }

        [Fact]
        public void SearchNumericEnumFieldContainsListAsProperty()
        {
            var enum1 = AnEnum.one;
            var enum2 = AnEnum.two;
            var enum3 = AnEnum.three;

            var potentialFieldValues = new {list = new List<AnEnum> { enum1, enum2, enum3 }};
            _mock.Setup(x => x.Execute(It.IsAny<string>(), It.IsAny<string[]>()))
                .Returns(_mockReply);
            var collection = new RedisCollection<ObjectWithStringLikeValueTypes>(_mock.Object).Where(x => potentialFieldValues.list.Contains(x.AnEnumAsInt));
            collection.ToList();
            _mock.Verify(x => x.Execute(
                "FT.SEARCH",
                "objectwithstringlikevaluetypes-idx",
                "@AnEnumAsInt:[0 0]|@AnEnumAsInt:[1 1]|@AnEnumAsInt:[2 2]",
                "LIMIT",
                "0",
                "100"));
        }

        [Fact]
        public void TestNestedOrderBy()
        {
            _mock.Setup(x => x.Execute(It.IsAny<string>(), It.IsAny<string[]>()))
                .Returns(_mockReply);
            var collection = new RedisCollection<Person>(_mock.Object).OrderBy(x => x.Address.State).ToList();
            _mock.Verify(x=>x.Execute("FT.SEARCH", "person-idx", "*", "LIMIT","0", "100", "SORTBY", "Address_State", "ASC"));
        }

        [Fact]
        public void TestGeoFilterNested()
        {
            _mock.Setup(x => x.Execute(It.IsAny<string>(), It.IsAny<string[]>()))
                .Returns(_mockReply);

            var collection = new RedisCollection<Person>(_mock.Object);
            var res = collection.GeoFilter(x => x.Address.Location, 5, 6.7, 50, GeoLocDistanceUnit.Kilometers).ToList();
            Assert.Equal(32, res[0].Age);
            _mock.Verify(x => x.Execute(
                "FT.SEARCH",
                "person-idx",
                "*",
                "LIMIT",
                "0",
                "100",
                "GEOFILTER",
                "Address_Location",
                "5",
                "6.7",
                "50",
                "km"
            ));
        }
<<<<<<< HEAD
        
        [Fact]
        public void TestSelectWithWhere()
=======

        [Fact]
        public void TestNullableEnumQueries()
>>>>>>> 79b02e9b
        {
            _mock.Setup(x => x.Execute(It.IsAny<string>(), It.IsAny<string[]>()))
                .Returns(_mockReply);

<<<<<<< HEAD
            var collection = new RedisCollection<Person>(_mock.Object);
            _ = collection.Where(x => x.Age == 33).Select(x => x.Name).ToList();
            _mock.Verify(x => x.Execute(
                "FT.SEARCH",
                "person-idx",
                "(@Age:[33 33])",
                "LIMIT",
                "0",
                "100",
                "RETURN",
                "1",
                "Name"
=======
            var collection = new RedisCollection<ObjectWithNullableEnum>(_mock.Object);
            collection.Where(x => x.AnEnum == AnEnum.one && x.NullableStringEnum == AnEnum.two).ToList();
            _mock.Verify(x => x.Execute(
                "FT.SEARCH",
                "objectwithnullableenum-idx",
                "((@AnEnum:[0 0]) (@NullableStringEnum:{two}))",
                "LIMIT",
                "0",
                "100"
>>>>>>> 79b02e9b
            ));
        }
    }
}<|MERGE_RESOLUTION|>--- conflicted
+++ resolved
@@ -2850,20 +2850,12 @@
                 "km"
             ));
         }
-<<<<<<< HEAD
-        
+
         [Fact]
         public void TestSelectWithWhere()
-=======
-
-        [Fact]
-        public void TestNullableEnumQueries()
->>>>>>> 79b02e9b
-        {
-            _mock.Setup(x => x.Execute(It.IsAny<string>(), It.IsAny<string[]>()))
-                .Returns(_mockReply);
-
-<<<<<<< HEAD
+        {
+            _mock.Setup(x => x.Execute(It.IsAny<string>(), It.IsAny<string[]>()))
+                .Returns(_mockReply);        
             var collection = new RedisCollection<Person>(_mock.Object);
             _ = collection.Where(x => x.Age == 33).Select(x => x.Name).ToList();
             _mock.Verify(x => x.Execute(
@@ -2876,7 +2868,15 @@
                 "RETURN",
                 "1",
                 "Name"
-=======
+        }
+
+        [Fact]
+        public void TestNullableEnumQueries()
+
+        {
+            _mock.Setup(x => x.Execute(It.IsAny<string>(), It.IsAny<string[]>()))
+                .Returns(_mockReply);
+
             var collection = new RedisCollection<ObjectWithNullableEnum>(_mock.Object);
             collection.Where(x => x.AnEnum == AnEnum.one && x.NullableStringEnum == AnEnum.two).ToList();
             _mock.Verify(x => x.Execute(
@@ -2886,7 +2886,6 @@
                 "LIMIT",
                 "0",
                 "100"
->>>>>>> 79b02e9b
             ));
         }
     }
