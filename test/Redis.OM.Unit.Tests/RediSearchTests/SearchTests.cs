﻿using Moq;
using Moq.Language.Flow;
using System;
using System.Collections.Generic;
using System.Linq;
using System.Threading.Tasks;
using Redis.OM;
using Redis.OM.Contracts;
using Redis.OM.Searching;
using Redis.OM.Common;
using Xunit;
using Redis.OM.Searching.Query;
using StackExchange.Redis;

namespace Redis.OM.Unit.Tests.RediSearchTests
{
    public class SearchTests
    {
        private Mock<IRedisConnection> _mock = new Mock<IRedisConnection>();

        private RedisReply _mockReply = new RedisReply[]
        {
            new RedisReply(1),
            new RedisReply("Redis.OM.Unit.Tests.RediSearchTests.Person:01FVN836BNQGYMT80V7RCVY73N"),
            new RedisReply(new RedisReply[]
            {
                "$",
                "{\"Name\":\"Steve\",\"Age\":32,\"Height\":71.0, \"Id\":\"01FVN836BNQGYMT80V7RCVY73N\"}"
            })
        };

        private RedisReply _mockReplyNone = new RedisReply[]
        {
            new (0),
        };

        private RedisReply _mockReply2Count = new RedisReply[]
        {
            new RedisReply(2),
            new RedisReply("Redis.OM.Unit.Tests.RediSearchTests.Person:01FVN836BNQGYMT80V7RCVY73N"),
            new RedisReply(new RedisReply[]
            {
                "$",
                "{\"Name\":\"Steve\",\"Age\":32,\"Height\":71.0, \"Id\":\"01FVN836BNQGYMT80V7RCVY73N\"}"
            })
        };

        private RedisReply _mockReplySelect = new RedisReply[]
        {
            new RedisReply(1),
            new RedisReply("Person:33b58265-2656-4c5e-8476-7246549797d1"),
            new RedisReply(new RedisReply[]
            {
                "Name",
                "Steve"
            })
        };

        [Fact]
        public void TestBasicQuery()
        {
            _mock.Setup(x => x.Execute(It.IsAny<string>(), It.IsAny<string[]>()))
                .Returns(_mockReply);

            var collection = new RedisCollection<Person>(_mock.Object);
            var res = collection.Where(x => x.Age < 33).ToList();
            _mock.Verify(x => x.Execute(
                "FT.SEARCH",
                "person-idx",
                "(@Age:[-inf (33])",
                "LIMIT",
                "0",
                "100"));
        }

        [Fact]
        public void TestBasicNegationQuery()
        {
            _mock.Setup(x => x.Execute(It.IsAny<string>(), It.IsAny<string[]>()))
                .Returns(_mockReply);

            var collection = new RedisCollection<Person>(_mock.Object);
            var res = collection.Where(x => !(x.Age < 33)).ToList();
            _mock.Verify(x => x.Execute(
                    "FT.SEARCH",
                    "person-idx",
                    "-(@Age:[-inf (33])",
                    "LIMIT",
                    "0",
                    "100"));
        }

        [Fact]
        public void TestBasicQueryWithVariable()
        {
            _mock.Setup(x => x.Execute(It.IsAny<string>(), It.IsAny<string[]>()))
                .Returns(_mockReply);
            var y = 33;
            var collection = new RedisCollection<Person>(_mock.Object);
            var res = collection.Where(x => x.Age < y).ToList();
            _mock.Verify(x => x.Execute(
                "FT.SEARCH",
                "person-idx",
                "(@Age:[-inf (33])",
                "LIMIT",
                "0",
                "100"));
        }

        [Fact]
        public void TestFirstOrDefaultWithMixedLocals()
        {
            _mock.Setup(x => x.Execute(It.IsAny<string>(), It.IsAny<string[]>()))
                .Returns(_mockReply);
            var heightList = new List<double> { 70.0, 68.0 };
            var y = 33;
            foreach (var height in heightList)
            {
                var collection = new RedisCollection<Person>(_mock.Object);
                var res = collection.FirstOrDefault(x => x.Age == y && x.Height == height);
                _mock.Verify(x => x.Execute(
                    "FT.SEARCH",
                    "person-idx",
                    $"((@Age:[33 33]) (@Height:[{height} {height}]))",
                    "LIMIT",
                    "0",
                    "1"));
            }
        }

        [Fact]
        public void TestBasicQueryWithExactNumericMatch()
        {
            _mock.Setup(x => x.Execute(It.IsAny<string>(), It.IsAny<string[]>()))
                .Returns(_mockReply);
            var y = 33;
            var collection = new RedisCollection<Person>(_mock.Object);
            var res = collection.Where(x => x.Age == y).ToList();
            _mock.Verify(x => x.Execute(
                "FT.SEARCH",
                "person-idx",
                "(@Age:[33 33])",
                "LIMIT",
                "0",
                "100"));
        }

        [Fact]
        public void TestBasicFirstOrDefaultQuery()
        {
            _mock.Setup(x => x.Execute(It.IsAny<string>(), It.IsAny<string[]>()))
                .Returns(_mockReply);
            var y = 33;
            var collection = new RedisCollection<Person>(_mock.Object);
            var res = collection.FirstOrDefault(x => x.Age == y);
            _mock.Verify(x => x.Execute(
                "FT.SEARCH",
                "person-idx",
                "(@Age:[33 33])",
                "LIMIT",
                "0",
                "1"));
        }

        [Fact]
        public void TestBasicQueryNoNameIndex()
        {
            _mock.Setup(x => x.Execute(It.IsAny<string>(), It.IsAny<string[]>()))
                .Returns(_mockReply);
            var y = 33;
            var collection = new RedisCollection<PersonNoName>(_mock.Object);
            var res = collection.FirstOrDefault(x => x.Age == y);
            _mock.Verify(x => x.Execute(
                "FT.SEARCH",
                "personnoname-idx",
                "(@Age:[33 33])",
                "LIMIT",
                "0",
                "1"));
        }

        [Fact]
        public void TestBasicOrQuery()
        {
            _mock.Setup(x => x.Execute(It.IsAny<string>(), It.IsAny<string[]>()))
                .Returns(_mockReply);

            var collection = new RedisCollection<Person>(_mock.Object);
            var res = collection.Where(x => x.Age < 33 || x.TagField == "Steve").ToList();
            Assert.Equal(32, res[0].Age);
            _mock.Verify(x => x.Execute(
                "FT.SEARCH",
                "person-idx",
                "((@Age:[-inf (33]) | (@TagField:{Steve}))",
                "LIMIT",
                "0",
                "100"));
        }

        [Fact]
        public void TestBasicOrQueryTwoTags()
        {
            _mock.Setup(x => x.Execute(It.IsAny<string>(), It.IsAny<string[]>()))
                .Returns(_mockReply);

            var collection = new RedisCollection<Person>(_mock.Object);
            var res = collection.Where(x => x.TagField == "Bob" || x.TagField == "Steve").ToList();
            _mock.Verify(x => x.Execute(
                "FT.SEARCH",
                "person-idx",
                "((@TagField:{Bob}) | (@TagField:{Steve}))",
                "LIMIT",
                "0",
                "100"));
            Assert.Equal(32, res[0].Age);
        }

        [Fact]
        public void TestBasicOrQueryWithNegation()
        {
            _mock.Setup(x => x.Execute(It.IsAny<string>(), It.IsAny<string[]>()))
                .Returns(_mockReply);

            var collection = new RedisCollection<Person>(_mock.Object);
            var res = collection.Where(x => x.Age < 33 || x.TagField != "Steve" || x.Name != "Steve").ToList();
            Assert.Equal(32, res[0].Age);
            _mock.Verify(x => x.Execute(
                    "FT.SEARCH",
                    "person-idx",
                    "(((@Age:[-inf (33]) | (-@TagField:{Steve})) | (-@Name:\"Steve\"))",
                    "LIMIT",
                    "0",
                    "100"));
        }

        [Fact]
        public void TestBasicAndQuery()
        {
            _mock.Setup(x => x.Execute(It.IsAny<string>(), It.IsAny<string[]>()))
                .Returns(_mockReply);

            var collection = new RedisCollection<Person>(_mock.Object);
            var res = collection.Where(x => x.Age < 33 && x.TagField == "Steve").ToList();
            _mock.Verify(x => x.Execute(
                "FT.SEARCH",
                "person-idx",
                "((@Age:[-inf (33]) (@TagField:{Steve}))",
                "LIMIT",
                "0",
                "100"));
            Assert.Equal(32, res[0].Age);
        }

        [Fact]
        public void TestBasicTagQuery()
        {
            _mock.Setup(x => x.Execute(It.IsAny<string>(), It.IsAny<string[]>()))
                .Returns(_mockReply);

            var collection = new RedisCollection<Person>(_mock.Object);
            var res = collection.Where(x => x.Age < 33 && x.TagField == "Steve").ToList();
            _mock.Verify(x => x.Execute(
                "FT.SEARCH",
                "person-idx",
                "((@Age:[-inf (33]) (@TagField:{Steve}))",
                "LIMIT",
                "0",
                "100"));
        }

        [Fact]
        public void TestBasicThreeCluaseQuery()
        {
            _mock.Setup(x => x.Execute(It.IsAny<string>(), It.IsAny<string[]>()))
                .Returns(_mockReply);

            var collection = new RedisCollection<Person>(_mock.Object);
            var res = collection.Where(x => x.Age < 33 && x.TagField == "Steve" && x.Height >= 70).ToList();
            _mock.Verify(x => x.Execute(
                "FT.SEARCH",
                "person-idx",
                "(((@Age:[-inf (33]) (@TagField:{Steve})) (@Height:[70 inf]))",
                "LIMIT",
                "0",
                "100"));
        }

        [Fact]
        public void TestGroupedThreeCluaseQuery()
        {
            _mock.Setup(x => x.Execute(It.IsAny<string>(), It.IsAny<string[]>()))
                .Returns(_mockReply);

            var collection = new RedisCollection<Person>(_mock.Object);
            var res = collection.Where(x => x.Age < 33 && (x.TagField == "Steve" || x.Height >= 70)).ToList();
            _mock.Verify(x => x.Execute(
                "FT.SEARCH",
                "person-idx",
                "((@Age:[-inf (33]) ((@TagField:{Steve}) | (@Height:[70 inf])))",
                "LIMIT",
                "0",
                "100"));
        }

        [Fact]
        public void TestBasicQueryWithContains()
        {
            _mock.Setup(x => x.Execute(It.IsAny<string>(), It.IsAny<string[]>()))
                .Returns(_mockReply);

            var collection = new RedisCollection<Person>(_mock.Object);
            var res = collection.Where(x => x.Name.Contains("Ste")).ToList();
            _mock.Verify(x => x.Execute(
                "FT.SEARCH",
                "person-idx",
                "(@Name:Ste)",
                "LIMIT",
                "0",
                "100"));
        }

        [Fact]
        public void TestBasicQueryFromPropertyOfModel()
        {
            _mock.Setup(x => x.Execute(It.IsAny<string>(), It.IsAny<string[]>()))
                .Returns(_mockReply);

            var collection = new RedisCollection<Person>(_mock.Object);
            var modelObject = new Person() { Name = "Steve" };
            collection.Where(x => x.Name == modelObject.Name).ToList();
            _mock.Verify(x => x.Execute(
                "FT.SEARCH",
                "person-idx",
                "(@Name:\"Steve\")",
                "LIMIT",
                "0",
                "100"));
        }

        [Fact]
        public void TestBasicQueryFromPropertyOfModelWithStringInterpolation()
        {
            _mock.Setup(x => x.Execute(It.IsAny<string>(), It.IsAny<string[]>()))
                .Returns(_mockReply);

            var collection = new RedisCollection<Person>(_mock.Object);
            var modelObject = new Person() { Name = "Steve" };
            collection.Where(x => x.Name == $"A {nameof(Person)} named {modelObject.Name}").ToList();
            _mock.Verify(x => x.Execute(
                "FT.SEARCH",
                "person-idx",
                "(@Name:\"A Person named Steve\")",
                "LIMIT",
                "0",
                "100"));
        }

        [Fact]
        public void TestBasicQueryFromPropertyOfModelWithStringFormatFourArgs()
        {
            _mock.Setup(x => x.Execute(It.IsAny<string>(), It.IsAny<string[]>()))
                .Returns(_mockReply);

            var collection = new RedisCollection<Person>(_mock.Object);
            var modelObject = new Person() { Name = "Steve" };
            var a = "A";
            var named = "named";
            collection.Where(x => x.Name == string.Format("{0} {1} {2} {3}", a, nameof(Person), named, modelObject.Name)).ToList();
            _mock.Verify(x => x.Execute(
                "FT.SEARCH",
                "person-idx",
                "(@Name:\"A Person named Steve\")",
                "LIMIT",
                "0",
                "100"));
        }

        [Fact]
        public void TestBasicQueryWithContainsWithNegation()
        {
            _mock.Setup(x => x.Execute(It.IsAny<string>(), It.IsAny<string[]>()))
                .Returns(_mockReply);

            var collection = new RedisCollection<Person>(_mock.Object);
            var res = collection.Where(x => !x.Name.Contains("Ste")).ToList();
            Assert.Equal(32, res[0].Age);
            _mock.Verify(x => x.Execute(
                    "FT.SEARCH",
                    "person-idx",
                    "-(@Name:Ste)",
                    "LIMIT",
                    "0",
                    "100"));
        }

        [Fact]
        public void TestTwoPredicateQueryWithContains()
        {
            _mock.Setup(x => x.Execute(It.IsAny<string>(), It.IsAny<string[]>()))
                .Returns(_mockReply);

            var collection = new RedisCollection<Person>(_mock.Object);
            var res = collection.Where(x => x.Name.Contains("Ste") || x.TagField == "John").ToList();
            _mock.Verify(x => x.Execute(
                "FT.SEARCH",
                "person-idx",
                "((@Name:Ste) | (@TagField:{John}))",
                "LIMIT",
                "0",
                "100"));
        }

        [Fact]
        public void TestTwoPredicateQueryWithPrefixMatching()
        {
            _mock.Setup(x => x.Execute(It.IsAny<string>(), It.IsAny<string[]>()))
                .Returns(_mockReply);

            var collection = new RedisCollection<Person>(_mock.Object);
            var res = collection.Where(x => x.Name.Contains("Ste*") || x.TagField == "John").ToList();
            _mock.Verify(x => x.Execute(
                "FT.SEARCH",
                "person-idx",
                "((@Name:Ste*) | (@TagField:{John}))",
                "LIMIT",
                "0",
                "100"));
        }

        [Fact]
        public void TestGeoFilter()
        {
            _mock.Setup(x => x.Execute(
                "FT.SEARCH",
                "person-idx",
                "*",
                "LIMIT",
                "0",
                "100",
                "GEOFILTER",
                "Home",
                "5",
                "6.7",
                "50",
                "km"
                ))
                .Returns(_mockReply);

            var collection = new RedisCollection<Person>(_mock.Object);
            var res = collection.GeoFilter(x => x.Home, 5, 6.7, 50, GeoLocDistanceUnit.Kilometers).ToList();
            Assert.Equal(32, res[0].Age);
        }

        [Fact]
        public void TestGeoFilterWithWhereClause()
        {
            _mock.Setup(x => x.Execute(It.IsAny<string>(), It.IsAny<string[]>()))
                .Returns(_mockReply);

            var collection = new RedisCollection<Person>(_mock.Object);
            var res = collection.Where(x => x.TagField == "Steve").GeoFilter(x => x.Home, 5, 6.7, 50, GeoLocDistanceUnit.Kilometers).ToList();
            Assert.Equal(32, res[0].Age);
            _mock.Verify(x => x.Execute(
                "FT.SEARCH",
                "person-idx",
                "(@TagField:{Steve})",
                "LIMIT",
                "0",
                "100",
                "GEOFILTER",
                "Home",
                "5",
                "6.7",
                "50",
                "km"
                ));
        }

        [Fact]
        public void TestSelect()
        {
            _mock.Setup(x => x.Execute(It.IsAny<string>(), It.IsAny<string[]>()))
                .Returns(_mockReplySelect);

            var collection = new RedisCollection<Person>(_mock.Object);
            var res = collection.Select(x => x.Name).ToList();
            _mock.Verify(x => x.Execute(
               "FT.SEARCH",
               "person-idx",
               "*",
               "LIMIT",
               "0",
               "100",
               "RETURN",
               "1",
               "Name"
               ));
        }

        [Fact]
        public void TestSelectComlexAnonType()
        {
            _mock.Setup(x => x.Execute(It.IsAny<string>(), It.IsAny<string[]>()))
                .Returns(_mockReplySelect);

            var collection = new RedisCollection<Person>(_mock.Object);
            var res = collection.Select(x => new { x.Name }).ToList();
            _mock.Verify(x => x.Execute(
               "FT.SEARCH",
               "person-idx",
               "*",
               "LIMIT",
               "0",
               "100",
               "RETURN",
               "1",
               "Name"));
        }

        [Fact]
        public void TextEqualityExpression()
        {
            _mock.Setup(x => x.Execute(It.IsAny<string>(), It.IsAny<string[]>())).Returns(_mockReply);

            var collection = new RedisCollection<Person>(_mock.Object);
            var res = collection.Where(x => x.Name == "Steve").ToList();
            _mock.Verify(x => x.Execute(
                "FT.SEARCH",
                "person-idx",
                "(@Name:\"Steve\")",
                "LIMIT",
                "0",
                "100"));
        }

        [Fact]
        public void TestPaginationChunkSizesSinglePredicate()
        {
            _mock.Setup(x => x.Execute(It.IsAny<string>(), It.IsAny<string[]>())).Returns(_mockReply);

            var collection = new RedisCollection<Person>(_mock.Object, 1000);
            var res = collection.Where(x => x.Name == "Steve").ToList();
            _mock.Verify(x => x.Execute(
                "FT.SEARCH",
                "person-idx",
                "(@Name:\"Steve\")",
                "LIMIT",
                "0",
                "1000"));
        }

        [Fact]
        public void TestPaginationChunkSizesMultiplePredicates()
        {
            _mock.Setup(x => x.Execute(It.IsAny<string>(), It.IsAny<string[]>()))
                .Returns(_mockReply);

            var collection = new RedisCollection<Person>(_mock.Object, 1000);
            var res = collection.Where(x => x.TagField == "Steve").GeoFilter(x => x.Home, 5, 6.7, 50, GeoLocDistanceUnit.Kilometers).ToList();
            Assert.Equal(32, res[0].Age);
            _mock.Verify(x => x.Execute(
                "FT.SEARCH",
                "person-idx",
                "(@TagField:{Steve})",
                "LIMIT",
                "0",
                "1000",
                "GEOFILTER",
                "Home",
                "5",
                "6.7",
                "50",
                "km"
            ));
        }

        [Fact]
        public void TestNestedObjectStringSearch()
        {
            _mock.Setup(x => x.Execute(It.IsAny<string>(), It.IsAny<string[]>()))
                .Returns(_mockReply);

            var collection = new RedisCollection<Person>(_mock.Object, 1000);
            var res = collection.Where(x => x.Address.City == "Newark").ToList();
            _mock.Verify(x => x.Execute(
                "FT.SEARCH",
                "person-idx",
                "(@Address_City:{Newark})",
                "LIMIT",
                "0",
                "1000"
            ));
        }

        [Fact]
        public void TestNestedObjectStringSearchNested2Levels()
        {
            _mock.Setup(x => x.Execute(It.IsAny<string>(), It.IsAny<string[]>()))
                .Returns(_mockReply);

            var collection = new RedisCollection<Person>(_mock.Object, 1000);
            var res = collection.Where(x => x.Address.ForwardingAddress.City == "Newark").ToList();
            _mock.Verify(x => x.Execute(
                "FT.SEARCH",
                "person-idx",
                "(@Address_ForwardingAddress_City:{Newark})",
                "LIMIT",
                "0",
                "1000"
            ));
        }

        [Fact]
        public void TestNestedObjectNumericSearch()
        {
            _mock.Setup(x => x.Execute(It.IsAny<string>(), It.IsAny<string[]>()))
                .Returns(_mockReply);

            var collection = new RedisCollection<Person>(_mock.Object, 1000);
            var res = collection.Where(x => x.Address.HouseNumber == 4).ToList();
            _mock.Verify(x => x.Execute(
                "FT.SEARCH",
                "person-idx",
                "(@Address_HouseNumber:[4 4])",
                "LIMIT",
                "0",
                "1000"
            ));
        }

        [Fact]
        public void TestNestedObjectNumericSearch2Levels()
        {
            _mock.Setup(x => x.Execute(It.IsAny<string>(), It.IsAny<string[]>()))
                .Returns(_mockReply);

            var collection = new RedisCollection<Person>(_mock.Object, 1000);
            var res = collection.Where(x => x.Address.ForwardingAddress.HouseNumber == 4).ToList();
            _mock.Verify(x => x.Execute(
                "FT.SEARCH",
                "person-idx",
                "(@Address_ForwardingAddress_HouseNumber:[4 4])",
                "LIMIT",
                "0",
                "1000"
            ));
        }

        [Fact]
        public void TestNestedQueryOfGeo()
        {
            _mock.Setup(x => x.Execute(It.IsAny<string>(), It.IsAny<string[]>()))
                .Returns(_mockReply);

            var collection = new RedisCollection<Person>(_mock.Object, 1000);
            collection.GeoFilter(x => x.Address.Location, 5, 6.7, 50, GeoLocDistanceUnit.Kilometers).ToList();
            _mock.Verify(x => x.Execute(
                "FT.SEARCH",
                "person-idx",
                "*",
                "LIMIT",
                "0",
                "1000",
                "GEOFILTER",
                "Address_Location",
                "5",
                "6.7",
                "50",
                "km"
            ));
        }

        [Fact]
        public void TestNestedQueryOfGeo2Levels()
        {
            _mock.Setup(x => x.Execute(It.IsAny<string>(), It.IsAny<string[]>()))
                .Returns(_mockReply);

            var collection = new RedisCollection<Person>(_mock.Object, 1000);
            collection.GeoFilter(x => x.Address.ForwardingAddress.Location, 5, 6.7, 50, GeoLocDistanceUnit.Kilometers).ToList();
            _mock.Verify(x => x.Execute(
                "FT.SEARCH",
                "person-idx",
                "*",
                "LIMIT",
                "0",
                "1000",
                "GEOFILTER",
                "Address_ForwardingAddress_Location",
                "5",
                "6.7",
                "50",
                "km"
            ));
        }

        [Fact]
        public void TestArrayContains()
        {
            _mock.Setup(x => x.Execute(It.IsAny<string>(), It.IsAny<string[]>()))
                .Returns(_mockReply);

            var collection = new RedisCollection<Person>(_mock.Object, 1000);
            collection.Where(x => x.NickNames.Contains("Steve")).ToList();
            _mock.Verify(x => x.Execute(
                "FT.SEARCH",
                "person-idx",
                "(@NickNames:{Steve})",
                "LIMIT",
                "0",
                "1000"
            ));
        }

        [Fact]
        public void TestArrayContainsSpecialChar()
        {
            _mock.Setup(x => x.Execute(It.IsAny<string>(), It.IsAny<string[]>()))
                .Returns(_mockReply);

            var collection = new RedisCollection<Person>(_mock.Object, 1000);
            collection.Where(x => x.NickNames.Contains("Steve@redis.com")).ToList();
            _mock.Verify(x => x.Execute(
                "FT.SEARCH",
                "person-idx",
                "(@NickNames:{Steve\\@redis\\.com})",
                "LIMIT",
                "0",
                "1000"
            ));
        }

        [Fact]
        public void TestArrayContainsVar()
        {
            _mock.Setup(x => x.Execute(It.IsAny<string>(), It.IsAny<string[]>()))
                .Returns(_mockReply);

            var collection = new RedisCollection<Person>(_mock.Object, 1000);
            var steve = "Steve";
            collection.Where(x => x.NickNames.Contains(steve)).ToList();
            _mock.Verify(x => x.Execute(
                "FT.SEARCH",
                "person-idx",
                "(@NickNames:{Steve})",
                "LIMIT",
                "0",
                "1000"
            ));
        }

        [Fact]
        public void TestArrayContainsNested()
        {
            _mock.Setup(x => x.Execute(It.IsAny<string>(), It.IsAny<string[]>()))
                .Returns(_mockReply);

            var collection = new RedisCollection<Person>(_mock.Object, 1000);
            collection.Where(x => x.Mother.NickNames.Contains("Di")).ToList();
            _mock.Verify(x => x.Execute(
                "FT.SEARCH",
                "person-idx",
                "(@Mother_NickNames:{Di})",
                "LIMIT",
                "0",
                "1000"
            ));
        }

        [Fact]
        public async Task TestUpdateJson()
        {
            _mock.Setup(x => x.Execute("FT.SEARCH", It.IsAny<string[]>()))
                .Returns(_mockReply);
            _mock.Setup(x => x.ExecuteAsync("EVALSHA", It.IsAny<string[]>())).ReturnsAsync("42");
            _mock.Setup(x => x.ExecuteAsync("SCRIPT", It.IsAny<string[]>())).ReturnsAsync("cbbf1c4fab5064f419e469cc51c563f8bf51e6fb");
            var collection = new RedisCollection<Person>(_mock.Object);
            var steve = collection.First(x => x.Name == "Steve");
            steve.Age = 33;
            await collection.UpdateAsync(steve);
            _mock.Verify(x => x.ExecuteAsync("EVALSHA", "cbbf1c4fab5064f419e469cc51c563f8bf51e6fb", "1", "Redis.OM.Unit.Tests.RediSearchTests.Person:01FVN836BNQGYMT80V7RCVY73N", "SET", "$.Age", "33"));
            Scripts.ShaCollection.Clear();
        }

        [Fact]
        public async Task TestUpdateJsonUnloadedScriptAsync()
        {
            _mock.Setup(x => x.Execute("FT.SEARCH", It.IsAny<string[]>()))
                .Returns(_mockReply);
            _mock.Setup(x => x.ExecuteAsync("EVALSHA", It.IsAny<string[]>())).Throws(new RedisServerException("Failed on EVALSHA"));
            _mock.Setup(x => x.ExecuteAsync("EVAL", It.IsAny<string[]>())).ReturnsAsync("42");
            _mock.Setup(x => x.ExecuteAsync("SCRIPT", It.IsAny<string[]>())).ReturnsAsync("cbbf1c4fab5064f419e469cc51c563f8bf51e6fb");
            var collection = new RedisCollection<Person>(_mock.Object);
            var steve = collection.First(x => x.Name == "Steve");
            steve.Age = 33;
            await collection.UpdateAsync(steve);
            _mock.Verify(x => x.ExecuteAsync("EVALSHA", "cbbf1c4fab5064f419e469cc51c563f8bf51e6fb", "1", "Redis.OM.Unit.Tests.RediSearchTests.Person:01FVN836BNQGYMT80V7RCVY73N", "SET", "$.Age", "33"));
            _mock.Verify(x => x.ExecuteAsync("EVAL",Scripts.JsonDiffResolution, "1", "Redis.OM.Unit.Tests.RediSearchTests.Person:01FVN836BNQGYMT80V7RCVY73N", "SET", "$.Age", "33"));
            Scripts.ShaCollection.Clear();
        }

        [Fact]
        public void TestUpdateJsonUnloadedScript()
        {
            _mock.Setup(x => x.Execute("FT.SEARCH", It.IsAny<string[]>()))
                .Returns(_mockReply);
            _mock.Setup(x => x.Execute("EVALSHA", It.IsAny<string[]>())).Throws(new RedisServerException("Failed on EVALSHA"));
            _mock.Setup(x => x.Execute("EVAL", It.IsAny<string[]>())).Returns("42");
            _mock.Setup(x => x.Execute("SCRIPT", It.IsAny<string[]>())).Returns("cbbf1c4fab5064f419e469cc51c563f8bf51e6fb");
            var collection = new RedisCollection<Person>(_mock.Object);
            var steve = collection.First(x => x.Name == "Steve");
            steve.Age = 33;
            collection.Update(steve);
            _mock.Verify(x => x.Execute("EVALSHA", "cbbf1c4fab5064f419e469cc51c563f8bf51e6fb", "1", "Redis.OM.Unit.Tests.RediSearchTests.Person:01FVN836BNQGYMT80V7RCVY73N", "SET", "$.Age", "33"));
            _mock.Verify(x => x.Execute("EVAL",Scripts.JsonDiffResolution, "1", "Redis.OM.Unit.Tests.RediSearchTests.Person:01FVN836BNQGYMT80V7RCVY73N", "SET", "$.Age", "33"));
            Scripts.ShaCollection.Clear();
        }

        [Fact]
        public async Task TestUpdateJsonName()
        {
            _mock.Setup(x => x.Execute("FT.SEARCH", It.IsAny<string[]>()))
                .Returns(_mockReply);
            _mock.Setup(x => x.ExecuteAsync("EVALSHA", It.IsAny<string[]>())).ReturnsAsync("42");
            _mock.Setup(x => x.ExecuteAsync("SCRIPT", It.IsAny<string[]>())).ReturnsAsync("42");
            var collection = new RedisCollection<Person>(_mock.Object);
            var steve = collection.First(x => x.Name == "Steve");
            steve.Name = "Bob";
            await collection.UpdateAsync(steve);
            _mock.Verify(x => x.ExecuteAsync("EVALSHA", It.IsAny<string>(), "1", "Redis.OM.Unit.Tests.RediSearchTests.Person:01FVN836BNQGYMT80V7RCVY73N", "SET", "$.Name", "\"Bob\""));
            Scripts.ShaCollection.Clear();
        }

        [Fact]
        public async Task TestUpdateJsonNestedObject()
        {
            _mock.Setup(x => x.Execute("FT.SEARCH", It.IsAny<string[]>()))
                .Returns(_mockReply);
            _mock.Setup(x => x.ExecuteAsync("EVALSHA", It.IsAny<string[]>())).ReturnsAsync("42");
            _mock.Setup(x => x.ExecuteAsync("SCRIPT", It.IsAny<string[]>())).ReturnsAsync("cbbf1c4fab5064f419e469cc51c563f8bf51e6fb");
            var collection = new RedisCollection<Person>(_mock.Object);
            var steve = collection.First(x => x.Name == "Steve");
            steve.Address = new Address { State = "Florida" };
            await collection.UpdateAsync(steve);
            var expected = $"{{{Environment.NewLine}  \"State\": \"Florida\"{Environment.NewLine}}}";
            _mock.Verify(x => x.ExecuteAsync("EVALSHA", "cbbf1c4fab5064f419e469cc51c563f8bf51e6fb", "1", "Redis.OM.Unit.Tests.RediSearchTests.Person:01FVN836BNQGYMT80V7RCVY73N", "SET", "$.Address", expected));

            steve.Address.City = "Satellite Beach";
            await collection.UpdateAsync(steve);
            expected = "\"Satellite Beach\"";
            _mock.Verify(x => x.ExecuteAsync("EVALSHA", "cbbf1c4fab5064f419e469cc51c563f8bf51e6fb", "1", "Redis.OM.Unit.Tests.RediSearchTests.Person:01FVN836BNQGYMT80V7RCVY73N", "SET", "$.Address.City", expected));

            Scripts.ShaCollection.Clear();
        }

        [Fact]
        public async Task TestUpdateJsonWithDouble()
        {
            _mock.Setup(x => x.Execute("FT.SEARCH", It.IsAny<string[]>()))
                .Returns(_mockReply);
            _mock.Setup(x => x.ExecuteAsync("EVALSHA", It.IsAny<string[]>())).ReturnsAsync("42");
            _mock.Setup(x => x.ExecuteAsync("SCRIPT", It.IsAny<string[]>())).ReturnsAsync("42");
            var collection = new RedisCollection<Person>(_mock.Object);
            var steve = collection.First(x => x.Name == "Steve");
            steve.Age = 33;
            steve.Height = 71.5;
            await collection.UpdateAsync(steve);
            _mock.Verify(x => x.ExecuteAsync("EVALSHA", "42", "1", "Redis.OM.Unit.Tests.RediSearchTests.Person:01FVN836BNQGYMT80V7RCVY73N", "SET", "$.Age", "33", "SET", "$.Height", "71.5"));
            Scripts.ShaCollection.Clear();
        }

        [Fact]
        public async Task TestDeleteAsync()
        {
            const string key = "Redis.OM.Unit.Tests.RediSearchTests.Person:01FVN836BNQGYMT80V7RCVY73N";
            _mock.Setup(x => x.Execute("FT.SEARCH", It.IsAny<string[]>()))
                .Returns(_mockReply);
            _mock.Setup(x => x.ExecuteAsync("UNLINK", It.IsAny<string[]>())).ReturnsAsync("1");
            var colleciton = new RedisCollection<Person>(_mock.Object);
            var steve = colleciton.First(x => x.Name == "Steve");
            Assert.True(colleciton.StateManager.Data.ContainsKey(key));
            Assert.True(colleciton.StateManager.Snapshot.ContainsKey(key));
            await colleciton.DeleteAsync(steve);
            _mock.Verify(x => x.ExecuteAsync("UNLINK", key));
            Assert.False(colleciton.StateManager.Data.ContainsKey(key));
            Assert.False(colleciton.StateManager.Snapshot.ContainsKey(key));
        }

        [Fact]
        public void TestDelete()
        {
            const string key = "Redis.OM.Unit.Tests.RediSearchTests.Person:01FVN836BNQGYMT80V7RCVY73N";
            _mock.Setup(x => x.Execute("FT.SEARCH", It.IsAny<string[]>()))
                .Returns(_mockReply);
            _mock.Setup(x => x.ExecuteAsync("UNLINK", It.IsAny<string[]>())).ReturnsAsync("1");
            var colleciton = new RedisCollection<Person>(_mock.Object);
            var steve = colleciton.First(x => x.Name == "Steve");
            Assert.True(colleciton.StateManager.Data.ContainsKey(key));
            Assert.True(colleciton.StateManager.Snapshot.ContainsKey(key));
            colleciton.DeleteAsync(steve);
            _mock.Verify(x => x.ExecuteAsync("UNLINK", key));
            Assert.False(colleciton.StateManager.Data.ContainsKey(key));
            Assert.False(colleciton.StateManager.Snapshot.ContainsKey(key));
        }

        [Theory]
        [InlineData(true)]
        [InlineData(false)]
        public async Task TestFirstAsync(bool useExpression)
        {
            _mock.Setup(x => x.ExecuteAsync(It.IsAny<string>(), It.IsAny<string[]>()))
                .ReturnsAsync(_mockReply);

            var expectedPredicate = useExpression ? "(@TagField:{bob})" : "*";

            var collection = new RedisCollection<Person>(_mock.Object);
            if (useExpression)
            {
                _ = await collection.FirstAsync(x => x.TagField == "bob");
            }
            else
            {
                _ = await collection.FirstAsync();
            }

            _mock.Verify(x => x.ExecuteAsync(
                "FT.SEARCH",
                "person-idx",
                expectedPredicate,
                "LIMIT",
                "0",
                "1"));
        }

        [Theory]
        [InlineData(true)]
        [InlineData(false)]
        public async Task TestFirstAsyncNone(bool useExpression)
        {
            _mock.Setup(x => x.ExecuteAsync(It.IsAny<string>(), It.IsAny<string[]>()))
                .ReturnsAsync(_mockReplyNone);

            var expectedPredicate = useExpression ? "(@TagField:{bob})" : "*";

            var collection = new RedisCollection<Person>(_mock.Object);
            if (useExpression)
            {
                await Assert.ThrowsAsync<InvalidOperationException>(async () => await collection.FirstAsync(x => x.TagField == "bob"));
            }
            else
            {
                await Assert.ThrowsAsync<InvalidOperationException>(async () => await collection.FirstAsync());
            }
            _mock.Verify(x => x.ExecuteAsync(
                "FT.SEARCH",
                "person-idx",
                expectedPredicate,
                "LIMIT",
                "0",
                "1"));
        }

        [Theory]
        [InlineData(true)]
        [InlineData(false)]
        public async Task TestFirstOrDefaultAsync(bool useExpression)
        {
            _mock.Setup(x => x.ExecuteAsync(It.IsAny<string>(), It.IsAny<string[]>()))
                .ReturnsAsync(_mockReply);

            var expectedPredicate = useExpression ? "(@TagField:{bob})" : "*";

            var collection = new RedisCollection<Person>(_mock.Object);
            Person? res;
            if (useExpression)
            {
                res = await collection.FirstOrDefaultAsync(x => x.TagField == "bob");
            }
            else
            {
                res = await collection.FirstOrDefaultAsync();
            }

            Assert.NotNull(res);
            _mock.Verify(x => x.ExecuteAsync(
                "FT.SEARCH",
                "person-idx",
                expectedPredicate,
                "LIMIT",
                "0",
                "1"));
        }

        [Theory]
        [InlineData(true)]
        [InlineData(false)]
        public async Task TestFirstOrDefaultAsyncNone(bool useExpression)
        {
            _mock.Setup(x => x.ExecuteAsync(It.IsAny<string>(), It.IsAny<string[]>()))
                .ReturnsAsync(_mockReplyNone);

            var collection = new RedisCollection<Person>(_mock.Object);

            var expectedPredicate = useExpression ? "(@TagField:{bob})" : "*";

            Person? res;
            if (useExpression)
            {
                res = await collection.FirstOrDefaultAsync(x => x.TagField == "bob");
            }
            else
            {
                res = await collection.FirstOrDefaultAsync();
            }

            Assert.Null(res);
            _mock.Verify(x => x.ExecuteAsync(
                "FT.SEARCH",
                "person-idx",
                expectedPredicate,
                "LIMIT",
                "0",
                "1"));
        }

        [Theory]
        [InlineData(true)]
        [InlineData(false)]
        public async Task TestSingleAsync(bool useExpression)
        {
            _mock.Setup(x => x.ExecuteAsync(It.IsAny<string>(), It.IsAny<string[]>()))
                .ReturnsAsync(_mockReply);

            var expectedPredicate = useExpression ? "(@TagField:{bob})" : "*";
            var collection = new RedisCollection<Person>(_mock.Object);
            Person res;
            if (useExpression)
            {
                res = await collection.SingleAsync(x => x.TagField == "bob");
            }
            else
            {
                res = await collection.SingleAsync();
            }
            Assert.NotNull(res);
            _mock.Verify(x => x.ExecuteAsync(
                "FT.SEARCH",
                "person-idx",
                expectedPredicate,
                "LIMIT",
                "0",
                "1"));
        }

        [Theory]
        [InlineData(true)]
        [InlineData(false)]
        public async Task TestSingleAsyncNone(bool useExpression)
        {
            _mock.Setup(x => x.ExecuteAsync(It.IsAny<string>(), It.IsAny<string[]>()))
                .ReturnsAsync(_mockReplyNone);

            var collection = new RedisCollection<Person>(_mock.Object);
            var expectedPredicate = useExpression ? "(@TagField:{bob})" : "*";
            if (useExpression)
            {
                await Assert.ThrowsAsync<InvalidOperationException>(async () => await collection.SingleAsync(x => x.TagField == "bob"));
            }
            else
            {
                await Assert.ThrowsAsync<InvalidOperationException>(async () => await collection.SingleAsync());
            }

            _mock.Verify(x => x.ExecuteAsync(
                "FT.SEARCH",
                "person-idx",
                expectedPredicate,
                "LIMIT",
                "0",
                "1"));
        }

        [Theory]
        [InlineData(true)]
        [InlineData(false)]
        public async Task TestSingleAsyncTwo(bool useExpression)
        {
            _mock.Setup(x => x.ExecuteAsync(It.IsAny<string>(), It.IsAny<string[]>()))
                .ReturnsAsync(_mockReply2Count);

            var collection = new RedisCollection<Person>(_mock.Object);
            var expectedPredicate = useExpression ? "(@TagField:{bob})" : "*";
            if (useExpression)
            {
                await Assert.ThrowsAsync<InvalidOperationException>(async () => await collection.SingleAsync(x => x.TagField == "bob"));
            }
            else
            {
                await Assert.ThrowsAsync<InvalidOperationException>(async () => await collection.SingleAsync());
            }

            _mock.Verify(x => x.ExecuteAsync(
                "FT.SEARCH",
                "person-idx",
                expectedPredicate,
                "LIMIT",
                "0",
                "1"));
        }

        [Theory]
        [InlineData(true)]
        [InlineData(false)]
        public async Task TestSingleOrDefaultAsync(bool useExpression)
        {
            _mock.Setup(x => x.ExecuteAsync(It.IsAny<string>(), It.IsAny<string[]>()))
                .ReturnsAsync(_mockReply);

            var collection = new RedisCollection<Person>(_mock.Object);

            var expectedPredicate = useExpression ? "(@TagField:{bob})" : "*";

            Person? res;
            if (useExpression)
            {
                res = await collection.SingleOrDefaultAsync(x => x.TagField == "bob");
            }
            else
            {
                res = await collection.SingleOrDefaultAsync();
            }

            Assert.NotNull(res);
            _mock.Verify(x => x.ExecuteAsync(
                "FT.SEARCH",
                "person-idx",
                expectedPredicate,
                "LIMIT",
                "0",
                "1"));
        }

        [Theory]
        [InlineData(true)]
        [InlineData(false)]
        public async Task TestSingleOrDefaultAsyncNone(bool useExpression)
        {
            _mock.Setup(x => x.ExecuteAsync(It.IsAny<string>(), It.IsAny<string[]>()))
                .ReturnsAsync(_mockReplyNone);

            var collection = new RedisCollection<Person>(_mock.Object);

            var expectedPredicate = useExpression ? "(@TagField:{bob})" : "*";

            Person? res;
            if (useExpression)
            {
                res = await collection.SingleOrDefaultAsync(x => x.TagField == "bob");
            }
            else
            {
                res = await collection.SingleOrDefaultAsync();
            }

            Assert.Null(res);
            _mock.Verify(x => x.ExecuteAsync(
                "FT.SEARCH",
                "person-idx",
                expectedPredicate,
                "LIMIT",
                "0",
                "1"));
        }

        [Theory]
        [InlineData(true)]
        [InlineData(false)]
        public async Task TestSingleOrDefaultAsyncTwo(bool useExpression)
        {
            _mock.Setup(x => x.ExecuteAsync(It.IsAny<string>(), It.IsAny<string[]>()))
                .ReturnsAsync(_mockReply2Count);

            var collection = new RedisCollection<Person>(_mock.Object);

            var expectedPredicate = useExpression ? "(@TagField:{bob})" : "*";

            Person? res;
            if (useExpression)
            {
                res = await collection.SingleOrDefaultAsync(x => x.TagField == "bob");
            }
            else
            {
                res = await collection.SingleOrDefaultAsync();
            }

            Assert.Null(res);
            _mock.Verify(x => x.ExecuteAsync(
                "FT.SEARCH",
                "person-idx",
                expectedPredicate,
                "LIMIT",
                "0",
                "1"));
        }

        [Theory]
        [InlineData(true)]
        [InlineData(false)]
        public async Task TestAnyAsync(bool useExpression)
        {
            _mock.Setup(x => x.ExecuteAsync(It.IsAny<string>(), It.IsAny<string[]>()))
                .ReturnsAsync(_mockReply);

            var expectedPredicate = useExpression ? "(@TagField:{bob})" : "*";

            var collection = new RedisCollection<Person>(_mock.Object);

            var res = await (useExpression ? collection.AnyAsync(x => x.TagField == "bob") : collection.AnyAsync());
            Assert.True(res);
            _mock.Verify(x => x.ExecuteAsync(
                "FT.SEARCH",
                "person-idx",
                expectedPredicate,
                "LIMIT",
                "0",
                "0"));
        }

        [Theory]
        [InlineData(true)]
        [InlineData(false)]
        public async Task TestAnyAsyncNone(bool useExpression)
        {
            _mock.Setup(x => x.ExecuteAsync(It.IsAny<string>(), It.IsAny<string[]>()))
                .ReturnsAsync(_mockReplyNone);

            var collection = new RedisCollection<Person>(_mock.Object);

            var expectedPredicate = useExpression ? "(@TagField:{bob})" : "*";
            var res = await (useExpression ? collection.AnyAsync(x => x.TagField == "bob") : collection.AnyAsync());

            Assert.False(res);
            _mock.Verify(x => x.ExecuteAsync(
                "FT.SEARCH",
                "person-idx",
                expectedPredicate,
                "LIMIT",
                "0",
                "0"));
        }

        [Theory]
        [InlineData(true)]
        [InlineData(false)]
        public async Task TestCountAsync(bool useExpression)
        {
            _mock.Setup(x => x.ExecuteAsync(It.IsAny<string>(), It.IsAny<string[]>()))
                .ReturnsAsync(_mockReply);

            var collection = new RedisCollection<Person>(_mock.Object);

            var expectedPredicate = useExpression ? "(@TagField:{bob})" : "*";
            var res = await (useExpression ? collection.CountAsync(x => x.TagField == "bob") : collection.CountAsync());
            Assert.Equal(1, res);
            _mock.Verify(x => x.ExecuteAsync(
                "FT.SEARCH",
                "person-idx",
                expectedPredicate,
                "LIMIT",
                "0",
                "0"));
        }

        [Theory]
        [InlineData(true)]
        [InlineData(false)]
        public async Task TestCount2Async(bool useExpression)
        {
            _mock.Setup(x => x.ExecuteAsync(It.IsAny<string>(), It.IsAny<string[]>()))
                .ReturnsAsync(_mockReply2Count);

            var collection = new RedisCollection<Person>(_mock.Object);
            var expectedPredicate = useExpression ? "(@TagField:{bob})" : "*";
            var res = await (useExpression ? collection.CountAsync(x => x.TagField == "bob") : collection.CountAsync());
            Assert.Equal(2, res);
            _mock.Verify(x => x.ExecuteAsync(
                "FT.SEARCH",
                "person-idx",
                expectedPredicate,
                "LIMIT",
                "0",
                "0"));
        }

        [Fact]
        public async Task TestOrderByWithAsync()
        {
            _mock.Setup(x => x.ExecuteAsync(It.IsAny<string>(), It.IsAny<string[]>()))
                .ReturnsAsync(_mockReply2Count);
            var collection = new RedisCollection<Person>(_mock.Object);
            var expectedPredicate = "*";
            _ = await collection.OrderBy(x => x.Age).ToListAsync();
            _mock.Verify(x => x.ExecuteAsync(
                "FT.SEARCH",
                "person-idx",
                expectedPredicate,
                "LIMIT",
                "0",
                "100",
                "SORTBY",
                "Age",
                "ASC"));
        }

        [Fact]
        public async Task TestOrderByDescendingWithAsync()
        {
            _mock.Setup(x => x.ExecuteAsync(It.IsAny<string>(), It.IsAny<string[]>()))
                .ReturnsAsync(_mockReply2Count);
            var collection = new RedisCollection<Person>(_mock.Object);
            var expectedPredicate = "*";
            _ = await collection.OrderByDescending(x => x.Age).ToListAsync();
            _mock.Verify(x => x.ExecuteAsync(
                "FT.SEARCH",
                "person-idx",
                expectedPredicate,
                "LIMIT",
                "0",
                "100",
                "SORTBY",
                "Age",
                "DESC"));
        }

        [Fact]
        public async Task CombinedExpressionsWithFirstOrDefaultAsync()
        {
            _mock.Setup(x => x.ExecuteAsync(It.IsAny<string>(), It.IsAny<string[]>()))
                .ReturnsAsync(_mockReply2Count);

            var collection = new RedisCollection<Person>(_mock.Object);

            var expectedPredicate = "(@Name:\"Bob\")";
            _ = await collection.Where(x => x.Name == "Bob").FirstOrDefaultAsync();

            _mock.Verify(x => x.ExecuteAsync(
                "FT.SEARCH",
                "person-idx",
                expectedPredicate,
                "LIMIT",
                "0",
                "1"));
        }

        [Fact]
        public async Task CombinedExpressionsWithFirstAsync()
        {
            _mock.Setup(x => x.ExecuteAsync(It.IsAny<string>(), It.IsAny<string[]>()))
                .ReturnsAsync(_mockReply2Count);

            var collection = new RedisCollection<Person>(_mock.Object);

            var expectedPredicate = "(@Name:\"Bob\")";
            _ = await collection.Where(x => x.Name == "Bob").FirstAsync();

            _mock.Verify(x => x.ExecuteAsync(
                "FT.SEARCH",
                "person-idx",
                expectedPredicate,
                "LIMIT",
                "0",
                "1"));
        }

        [Fact]
        public async Task CombinedExpressionsWithAnyAsync()
        {
            _mock.Setup(x => x.ExecuteAsync(It.IsAny<string>(), It.IsAny<string[]>()))
                .ReturnsAsync(_mockReply2Count);

            var collection = new RedisCollection<Person>(_mock.Object);

            var expectedPredicate = "(@Name:\"Bob\")";
            _ = await collection.Where(x => x.Name == "Bob").AnyAsync();

            _mock.Verify(x => x.ExecuteAsync(
                "FT.SEARCH",
                "person-idx",
                expectedPredicate,
                "LIMIT",
                "0",
                "0"));
        }

        [Fact]
        public async Task CombinedExpressionsSingleOrDefaultAsync()
        {
            _mock.Setup(x => x.ExecuteAsync(It.IsAny<string>(), It.IsAny<string[]>()))
                .ReturnsAsync(_mockReply);

            var collection = new RedisCollection<Person>(_mock.Object);

            var expectedPredicate = "(@Name:\"Bob\")";
            _ = await collection.Where(x => x.Name == "Bob").SingleOrDefaultAsync();

            _mock.Verify(x => x.ExecuteAsync(
                "FT.SEARCH",
                "person-idx",
                expectedPredicate,
                "LIMIT",
                "0",
                "1"));
        }

        [Fact]
        public async Task CombinedExpressionsSingleAsync()
        {
            _mock.Setup(x => x.ExecuteAsync(It.IsAny<string>(), It.IsAny<string[]>()))
                .ReturnsAsync(_mockReply);

            var collection = new RedisCollection<Person>(_mock.Object);

            var expectedPredicate = "(@Name:\"Bob\")";
            _ = await collection.Where(x => x.Name == "Bob").SingleAsync();

            _mock.Verify(x => x.ExecuteAsync(
                "FT.SEARCH",
                "person-idx",
                expectedPredicate,
                "LIMIT",
                "0",
                "1"));
        }

        [Fact]
        public async Task CombinedExpressionsCountAsync()
        {
            _mock.Setup(x => x.ExecuteAsync(It.IsAny<string>(), It.IsAny<string[]>()))
                .ReturnsAsync(_mockReply);

            var collection = new RedisCollection<Person>(_mock.Object);

            var expectedPredicate = "(@Name:\"Bob\")";
            _ = await collection.Where(x => x.Name == "Bob").CountAsync();

            _mock.Verify(x => x.ExecuteAsync(
                "FT.SEARCH",
                "person-idx",
                expectedPredicate,
                "LIMIT",
                "0",
                "0"));
        }

        [Fact]
        public async Task TestCombinedExpressionWithExpressionFirstOrDefaultAsync()
        {
            _mock.Setup(x => x.ExecuteAsync(It.IsAny<string>(), It.IsAny<string[]>()))
                .ReturnsAsync(_mockReply2Count);

            var collection = new RedisCollection<Person>(_mock.Object);

            var expectedPredicate = "(@Name:\"Bob\")";
            _ = await collection.GeoFilter(x => x.Home, 5, 5, 10, GeoLocDistanceUnit.Miles).FirstOrDefaultAsync(x => x.Name == "Bob");

            _mock.Verify(x => x.ExecuteAsync(
                "FT.SEARCH",
                "person-idx",
                expectedPredicate,
                "LIMIT",
                "0",
                "1",
                "GEOFILTER",
                "Home",
                "5",
                "5",
                "10",
                "mi"));
        }

        [Fact]
        public async Task TestCombinedExpressionWithExpressionFirstAsync()
        {
            _mock.Setup(x => x.ExecuteAsync(It.IsAny<string>(), It.IsAny<string[]>()))
                .ReturnsAsync(_mockReply);

            var collection = new RedisCollection<Person>(_mock.Object);

            var expectedPredicate = "(@Name:\"Bob\")";
            _ = await collection.GeoFilter(x => x.Home, 5, 5, 10, GeoLocDistanceUnit.Miles).FirstAsync(x => x.Name == "Bob");

            _mock.Verify(x => x.ExecuteAsync(
                "FT.SEARCH",
                "person-idx",
                expectedPredicate,
                "LIMIT",
                "0",
                "1",
                "GEOFILTER",
                "Home",
                "5",
                "5",
                "10",
                "mi"));
        }

        [Fact]
        public async Task TestCombinedExpressionWithExpressionAnyAsync()
        {
            _mock.Setup(x => x.ExecuteAsync(It.IsAny<string>(), It.IsAny<string[]>()))
                .ReturnsAsync(_mockReply);

            var collection = new RedisCollection<Person>(_mock.Object);

            var expectedPredicate = "(@Name:\"Bob\")";
            _ = await collection.GeoFilter(x => x.Home, 5, 5, 10, GeoLocDistanceUnit.Miles).AnyAsync(x => x.Name == "Bob");

            _mock.Verify(x => x.ExecuteAsync(
                "FT.SEARCH",
                "person-idx",
                expectedPredicate,
                "LIMIT",
                "0",
                "0",
                "GEOFILTER",
                "Home",
                "5",
                "5",
                "10",
                "mi"));
        }

        [Fact]
        public async Task TestCombinedExpressionWithExpressionSingleAsync()
        {
            _mock.Setup(x => x.ExecuteAsync(It.IsAny<string>(), It.IsAny<string[]>()))
                .ReturnsAsync(_mockReply);

            var collection = new RedisCollection<Person>(_mock.Object);

            var expectedPredicate = "(@Name:\"Bob\")";
            _ = await collection.GeoFilter(x => x.Home, 5, 5, 10, GeoLocDistanceUnit.Miles).SingleAsync(x => x.Name == "Bob");

            _mock.Verify(x => x.ExecuteAsync(
                "FT.SEARCH",
                "person-idx",
                expectedPredicate,
                "LIMIT",
                "0",
                "1",
                "GEOFILTER",
                "Home",
                "5",
                "5",
                "10",
                "mi"));
        }

        [Fact]
        public async Task TestCombinedExpressionWithExpressionSingleOrDefaultAsync()
        {
            _mock.Setup(x => x.ExecuteAsync(It.IsAny<string>(), It.IsAny<string[]>()))
                .ReturnsAsync(_mockReply);

            var collection = new RedisCollection<Person>(_mock.Object);

            var expectedPredicate = "(@Name:\"Bob\")";
            _ = await collection.GeoFilter(x => x.Home, 5, 5, 10, GeoLocDistanceUnit.Miles).SingleOrDefaultAsync(x => x.Name == "Bob");

            _mock.Verify(x => x.ExecuteAsync(
                "FT.SEARCH",
                "person-idx",
                expectedPredicate,
                "LIMIT",
                "0",
                "1",
                "GEOFILTER",
                "Home",
                "5",
                "5",
                "10",
                "mi"));
        }

        [Fact]
        public async Task TestCombinedExpressionWithExpressionCountAsync()
        {
            _mock.Setup(x => x.ExecuteAsync(It.IsAny<string>(), It.IsAny<string[]>()))
                .ReturnsAsync(_mockReply);

            var collection = new RedisCollection<Person>(_mock.Object);

            var expectedPredicate = "(@Name:\"Bob\")";
            _ = await collection.GeoFilter(x => x.Home, 5, 5, 10, GeoLocDistanceUnit.Miles).CountAsync(x => x.Name == "Bob");

            _mock.Verify(x => x.ExecuteAsync(
                "FT.SEARCH",
                "person-idx",
                expectedPredicate,
                "LIMIT",
                "0",
                "0",
                "GEOFILTER",
                "Home",
                "5",
                "5",
                "10",
                "mi"));
        }

        [Fact]
        public async Task TestCreateIndexWithNoStopwords()
        {
            _mock.Setup(x => x.ExecuteAsync(It.IsAny<string>(), It.IsAny<string[]>()))
                .ReturnsAsync("OK");

            await _mock.Object.CreateIndexAsync(typeof(ObjectWithZeroStopwords));

            _mock.Verify(x => x.ExecuteAsync(
                "FT.CREATE",
                $"{nameof(ObjectWithZeroStopwords).ToLower()}-idx",
                "ON",
                "Hash",
                "PREFIX",
                "1",
                $"Redis.OM.Unit.Tests.{nameof(ObjectWithZeroStopwords)}:",
                "STOPWORDS",
                "0",
                "SCHEMA", "Name", "TAG", "SEPARATOR", "|"));
        }

        [Fact]
        public async Task TestCreateIndexWithTwoStopwords()
        {
            _mock.Setup(x => x.ExecuteAsync(It.IsAny<string>(), It.IsAny<string[]>()))
                .ReturnsAsync("OK");

            await _mock.Object.CreateIndexAsync(typeof(ObjectWithTwoStopwords));

            _mock.Verify(x => x.ExecuteAsync(
                "FT.CREATE",
                $"{nameof(ObjectWithTwoStopwords).ToLower()}-idx",
                "ON",
                "Hash",
                "PREFIX",
                "1",
                $"Redis.OM.Unit.Tests.{nameof(ObjectWithTwoStopwords)}:",
                "STOPWORDS", "2", "foo", "bar",
                "SCHEMA", "Name", "TAG", "SEPARATOR", "|"));
        }

        [Fact]
        public async Task TestCreateIndexWithStringlikeValueTypes()
        {
            _mock.Setup(x => x.ExecuteAsync(It.IsAny<string>(), It.IsAny<string[]>()))
                .ReturnsAsync("OK");

            await _mock.Object.CreateIndexAsync(typeof(ObjectWithStringLikeValueTypes));

            _mock.Verify(x => x.ExecuteAsync("FT.CREATE",
                "objectwithstringlikevaluetypes-idx",
                "ON",
                "Json",
                "PREFIX",
                "1",
                "Redis.OM.Unit.Tests.RediSearchTests.ObjectWithStringLikeValueTypes:",
                "SCHEMA",
                "$.Ulid", "AS", "Ulid", "TAG", "SEPARATOR", "|",
                "$.Boolean", "AS", "Boolean", "TAG", "SEPARATOR", "|",
                "$.Guid", "AS", "Guid", "TAG", "SEPARATOR", "|",
                "$.AnEnum", "AS", "AnEnum", "TAG",
                "$.AnEnumAsInt", "AS", "AnEnumAsInt", "NUMERIC",
                "$.Flags", "AS", "Flags", "TAG", "SEPARATOR", ","
                ));
        }

        [Fact]
        public async Task TestCreateIndexWithStringlikeValueTypesHash()
        {
            _mock.Setup(x => x.ExecuteAsync(It.IsAny<string>(), It.IsAny<string[]>()))
                .ReturnsAsync("OK");

            await _mock.Object.CreateIndexAsync(typeof(ObjectWithStringLikeValueTypesHash));

            _mock.Verify(x => x.ExecuteAsync("FT.CREATE",
                "objectwithstringlikevaluetypeshash-idx",
                "ON",
                "Hash",
                "PREFIX",
                "1",
                "Redis.OM.Unit.Tests.RediSearchTests.ObjectWithStringLikeValueTypesHash:",
                "SCHEMA",
                "Ulid",
                "TAG", "SEPARATOR", "|",
                "Boolean",
                "TAG", "SEPARATOR", "|", "Guid", "TAG", "SEPARATOR", "|", "AnEnum", "NUMERIC"
            ));
        }

        [Fact]
        public async Task TestCreateIndexWithDatetimeValue()
        {
            _mock.Setup(x => x.ExecuteAsync(It.IsAny<string>(), It.IsAny<string[]>()))
                .ReturnsAsync("OK");

            await _mock.Object.CreateIndexAsync(typeof(ObjectWithDateTime));
            await _mock.Object.CreateIndexAsync(typeof(ObjectWithDateTimeHash));

            _mock.Verify(x => x.ExecuteAsync("FT.CREATE",
                "objectwithdatetime-idx",
                "ON",
                "Json",
                "PREFIX",
                "1",
                "Redis.OM.Unit.Tests.RediSearchTests.ObjectWithDateTime:",
                "SCHEMA",
                "$.Timestamp", "AS", "Timestamp", "NUMERIC", "SORTABLE",
                "$.NullableTimestamp", "AS", "NullableTimestamp", "NUMERIC"
            ));

            _mock.Verify(x => x.ExecuteAsync("FT.CREATE",
                "objectwithdatetimehash-idx",
                "ON",
                "Hash",
                "PREFIX",
                "1",
                "Redis.OM.Unit.Tests.RediSearchTests.ObjectWithDateTimeHash:",
                "SCHEMA",
                "Timestamp", "NUMERIC",
                "NullableTimestamp", "NUMERIC"
            ));
        }

        [Fact]
        public async Task TestQueryOfUlid()
        {
            _mock.Setup(x => x.ExecuteAsync(It.IsAny<string>(), It.IsAny<string[]>()))
                .ReturnsAsync(_mockReply);

            var collection = new RedisCollection<ObjectWithStringLikeValueTypes>(_mock.Object);

            var ulid = Ulid.NewUlid();

            await collection.Where(x => x.Ulid == ulid).ToListAsync();
            var expectedPredicate = $"(@Ulid:{{{ulid}}})";

            _mock.Verify(x => x.ExecuteAsync("FT.SEARCH", "objectwithstringlikevaluetypes-idx", expectedPredicate, "LIMIT", "0", "100"));
        }

        [Fact]
        public async Task TestQueryOfGuid()
        {
            _mock.Setup(x => x.ExecuteAsync(It.IsAny<string>(), It.IsAny<string[]>()))
                .ReturnsAsync(_mockReply);

            var collection = new RedisCollection<ObjectWithStringLikeValueTypes>(_mock.Object);

            var guid = Guid.NewGuid();

            await collection.Where(x => x.Guid == guid).ToListAsync();

            var expectedPredicate = $"(@Guid:{{{ExpressionParserUtilities.EscapeTagField(guid.ToString())}}})";

            _mock.Verify(x => x.ExecuteAsync("FT.SEARCH", "objectwithstringlikevaluetypes-idx", expectedPredicate, "LIMIT", "0", "100"));
        }

        [Fact]
        public async Task TestQueryOfBoolean()
        {
            _mock.Setup(x => x.ExecuteAsync(It.IsAny<string>(), It.IsAny<string[]>()))
                .ReturnsAsync(_mockReply);

            var collection = new RedisCollection<ObjectWithStringLikeValueTypes>(_mock.Object);

            var boolean = true;

            await collection.Where(x => x.Boolean == true).ToListAsync();

            var expectedPredicate = $"(@Boolean:{{{true}}})";

            _mock.Verify(x => x.ExecuteAsync("FT.SEARCH", "objectwithstringlikevaluetypes-idx", expectedPredicate, "LIMIT", "0", "100"));
        }

        [Fact]
        public async Task TestQueryOfEnum()
        {
            _mock.Setup(x => x.ExecuteAsync(It.IsAny<string>(), It.IsAny<string[]>()))
                .ReturnsAsync(_mockReply);

            var collection = new RedisCollection<ObjectWithStringLikeValueTypes>(_mock.Object);

            var anEnum = AnEnum.two;

            await collection.Where(x => x.AnEnum == AnEnum.two && x.AnEnumAsInt == anEnum).ToListAsync();

            var expectedPredicate = $"((@AnEnum:{{{AnEnum.two}}}) (@AnEnumAsInt:[1 1]))";

            _mock.Verify(x => x.ExecuteAsync("FT.SEARCH", "objectwithstringlikevaluetypes-idx", expectedPredicate, "LIMIT", "0", "100"));
        }

        [Fact]
        public async Task TestQueryOfEnumHash()
        {
            _mock.Setup(x => x.ExecuteAsync(It.IsAny<string>(), It.IsAny<string[]>()))
                .ReturnsAsync(_mockReply);

            var collection = new RedisCollection<ObjectWithStringLikeValueTypesHash>(_mock.Object);

            var anEnum = AnEnum.two;

            await collection.Where(x => x.AnEnum == AnEnum.two).ToListAsync();

            var expectedPredicate = $"(@AnEnum:[1 1])";

            _mock.Verify(x => x.ExecuteAsync("FT.SEARCH", "objectwithstringlikevaluetypeshash-idx", expectedPredicate, "LIMIT", "0", "100"));
        }

        [Fact]
        public async Task TestGreaterThanEnumQuery()
        {
            _mock.Setup(x => x.ExecuteAsync(It.IsAny<string>(), It.IsAny<string[]>()))
                .ReturnsAsync(_mockReply);

            var collection = new RedisCollection<ObjectWithStringLikeValueTypes>(_mock.Object);

            var anEnum = AnEnum.two;

            await collection.Where(x => (int)x.AnEnumAsInt > 1).ToListAsync();

            var expectedPredicate = "(@AnEnumAsInt:[(1 inf])";

            _mock.Verify(x => x.ExecuteAsync("FT.SEARCH", "objectwithstringlikevaluetypes-idx", expectedPredicate, "LIMIT", "0", "100"));
        }

        [Fact]
        public async Task TestIndexCreationWithEmbeddedListOfDocuments()
        {
            _mock.Setup(x => x.ExecuteAsync("FT.CREATE", It.IsAny<string[]>())).ReturnsAsync("OK");
            await _mock.Object.CreateIndexAsync(typeof(ObjectWithEmbeddedArrayOfObjects));
            _mock.Verify(x => x.ExecuteAsync("FT.CREATE",
                "objectwithembeddedarrayofobjects-idx",
                "ON",
                "Json",
                "PREFIX",
                "1",
                "Redis.OM.Unit.Tests.RediSearchTests.ObjectWithEmbeddedArrayOfObjects:",
                "SCHEMA",
                "$.Addresses[*].City", "AS", "Addresses_City", "TAG", "SEPARATOR", "|",
                "$.Addresses[*].State", "AS", "Addresses_State", "TAG", "SEPARATOR", "|",
                "$.Addresses[*].AddressType", "AS", "Addresses_AddressType", "TAG",
                "$.Addresses[*].Boolean", "AS", "Addresses_Boolean", "TAG", "SEPARATOR", "|",
                "$.Addresses[*].Guid", "AS", "Addresses_Guid", "TAG", "SEPARATOR", "|",
                "$.Addresses[*].Ulid", "AS", "Addresses_Ulid", "TAG", "SEPARATOR", "|",
                "$.AddressList[*].City", "AS", "AddressList_City", "TAG", "SEPARATOR", "|",
                "$.AddressList[*].State", "AS", "AddressList_State", "TAG", "SEPARATOR", "|",
                "$.Name", "AS", "Name", "TAG", "SEPARATOR", "|", "$.Numeric", "AS", "Numeric", "NUMERIC"));
        }

        [Fact]
        public async Task TestAnyQueryForArrayOfEmbeddedObjects()
        {
            _mock.Setup(x => x.ExecuteAsync(It.IsAny<string>(), It.IsAny<string[]>()))
                .ReturnsAsync(_mockReply);

            var collection = new RedisCollection<ObjectWithEmbeddedArrayOfObjects>(_mock.Object);

            await collection.Where(x =>
                x.Addresses.Any(a => a.City == "Satellite Beach")).ToListAsync();

            _mock.Verify(x => x.ExecuteAsync(
                "FT.SEARCH",
                "objectwithembeddedarrayofobjects-idx",
                "(@Addresses_City:{Satellite\\ Beach})",
                "LIMIT",
                "0",
                "100"));
        }

        [Fact]
        public async Task TestAnyQueryForArrayOfEmbeddedObjectsEnum()
        {
            _mock.Setup(x => x.ExecuteAsync(It.IsAny<string>(), It.IsAny<string[]>()))
                .ReturnsAsync(_mockReply);

            var collection = new RedisCollection<ObjectWithEmbeddedArrayOfObjects>(_mock.Object);

            await collection.Where(x =>
                x.Addresses.Any(a => a.AddressType == AddressType.Home)).ToListAsync();

            _mock.Verify(x => x.ExecuteAsync(
                "FT.SEARCH",
                "objectwithembeddedarrayofobjects-idx",
                "(@Addresses_AddressType:{Home})",
                "LIMIT",
                "0",
                "100"));
        }

        [Fact]
        public async Task TestAnyQueryForArrayOfEmbeddedObjectsExtraPredicate()
        {
            _mock.Setup(x => x.ExecuteAsync(It.IsAny<string>(), It.IsAny<string[]>()))
                .ReturnsAsync(_mockReply);

            var collection = new RedisCollection<ObjectWithEmbeddedArrayOfObjects>(_mock.Object);

            await collection.Where(x =>
               x.Numeric == 100 || x.Name == "Bob" && x.Addresses.Any(a => a.City == "Satellite Beach")).ToListAsync();

            _mock.Verify(x => x.ExecuteAsync(
                "FT.SEARCH",
                "objectwithembeddedarrayofobjects-idx",
                "((@Numeric:[100 100]) | ((@Name:{Bob}) (@Addresses_City:{Satellite\\ Beach})))",
                "LIMIT",
                "0",
                "100"));
        }

        [Fact]
        public async Task TestAnyQueryForArrayOfEmbeddedObjectsMultipleAnys()
        {
            _mock.Setup(x => x.ExecuteAsync(It.IsAny<string>(), It.IsAny<string[]>()))
                .ReturnsAsync(_mockReply);

            var collection = new RedisCollection<ObjectWithEmbeddedArrayOfObjects>(_mock.Object);

            await collection.Where(x =>
                x.Addresses.Any(a => a.City == "Satellite Beach") && x.AddressList.Any(x => x.City == "Newark")).ToListAsync();

            _mock.Verify(x => x.ExecuteAsync(
                "FT.SEARCH",
                "objectwithembeddedarrayofobjects-idx",
                "((@Addresses_City:{Satellite\\ Beach}) (@AddressList_City:{Newark}))",
                "LIMIT",
                "0",
                "100"));
        }

        [Fact]
        public async Task TestAnyQueryForArrayOfEmbeddedObjectsMultiplePredicatesInsideAny()
        {
            _mock.Setup(x => x.ExecuteAsync(It.IsAny<string>(), It.IsAny<string[]>()))
                .ReturnsAsync(_mockReply);

            var collection = new RedisCollection<ObjectWithEmbeddedArrayOfObjects>(_mock.Object);

            await collection.Where(x =>
                x.Addresses.Any(a => a.City == "Satellite Beach" && a.State == "Florida")).ToListAsync();

            _mock.Verify(x => x.ExecuteAsync(
                "FT.SEARCH",
                "objectwithembeddedarrayofobjects-idx",
                "((@Addresses_City:{Satellite\\ Beach}) (@Addresses_State:{Florida}))",
                "LIMIT",
                "0",
                "100"));
        }

        [Fact]
        public async Task TestAnyQueryForArrayOfEmbeddedObjectsOtherTypes()
        {
            _mock.Setup(x => x.ExecuteAsync(It.IsAny<string>(), It.IsAny<string[]>()))
                .ReturnsAsync(_mockReply);

            var boolean = true;
            var ulid = Ulid.NewUlid();
            var guid = Guid.NewGuid();

            var collection = new RedisCollection<ObjectWithEmbeddedArrayOfObjects>(_mock.Object);

            await collection.Where(x =>
                x.Addresses.Any(a => a.Ulid == ulid) && x.Addresses.Any(a => a.Guid == guid) && x.Addresses.Any(a => a.Boolean == boolean)).ToListAsync();

            _mock.Verify(x => x.ExecuteAsync(
                "FT.SEARCH",
                "objectwithembeddedarrayofobjects-idx",
                $"(((@Addresses_Ulid:{{{ulid}}}) (@Addresses_Guid:{{{ExpressionParserUtilities.EscapeTagField(guid.ToString())}}})) (@Addresses_Boolean:{{{boolean}}}))",
                "LIMIT",
                "0",
                "100"));
        }

        [Fact]
        public async Task TestAnyQueryForListOfEmbeddedObjects()
        {
            _mock.Setup(x => x.ExecuteAsync(It.IsAny<string>(), It.IsAny<string[]>()))
                .ReturnsAsync(_mockReply);

            var collection = new RedisCollection<ObjectWithEmbeddedArrayOfObjects>(_mock.Object);

            await collection.Where(x =>
                x.AddressList.Any(a => a.City == "Satellite Beach")).ToListAsync();

            _mock.Verify(x => x.ExecuteAsync(
                "FT.SEARCH",
                "objectwithembeddedarrayofobjects-idx",
                "(@AddressList_City:{Satellite\\ Beach})",
                "LIMIT",
                "0",
                "100"));
        }

        [Fact]
        public async Task TestAnyQueryForArrayOfEmbeddedObjectsMultiVariat()
        {
            _mock.Setup(x => x.ExecuteAsync(It.IsAny<string>(), It.IsAny<string[]>()))
                .ReturnsAsync(_mockReply);

            var collection = new RedisCollection<ObjectWithEmbeddedArrayOfObjects>(_mock.Object);

            await collection.Where(x =>
                x.Addresses.Any(a => a.City == "Satellite Beach" && a.State == "Florida")).ToListAsync();

            _mock.Verify(x => x.ExecuteAsync(
                "FT.SEARCH",
                "objectwithembeddedarrayofobjects-idx",
                "((@Addresses_City:{Satellite\\ Beach}) (@Addresses_State:{Florida}))",
                "LIMIT",
                "0",
                "100"));
        }

        [Fact]
        public async Task SearchWithMultipleWhereClauses()
        {
            _mock.Setup(x => x.ExecuteAsync(It.IsAny<string>(), It.IsAny<string[]>()))
                .ReturnsAsync(_mockReply);

            var collection = new RedisCollection<Person>(_mock.Object);

            await collection
                .Where(x => x.Name == "steve")
                .Where(x => x.Age == 32)
                .Where(x => x.TagField == "foo").ToListAsync();

            _mock.Verify(x => x.ExecuteAsync(
                "FT.SEARCH",
                "person-idx",
                "(((@Name:\"steve\") (@Age:[32 32])) (@TagField:{foo}))",
                "LIMIT",
                "0",
                "100"));
        }

        [Fact]
        public async Task TestAsyncMaterializationMethodsWithComibnedQueries()
        {
            _mock.Setup(x => x.ExecuteAsync(It.IsAny<string>(), It.IsAny<string[]>()))
                .ReturnsAsync(_mockReply);
            var collection = new RedisCollection<Person>(_mock.Object);
            _ = await collection.Where(x => x.TagField == "CountAsync")
                .CountAsync(x => x.Age == 32);
            _ = await collection.Where(x => x.TagField == "AnyAsync")
                .AnyAsync(x => x.Age == 32);
            _ = await collection.Where(x => x.TagField == "SingleAsync")
                .SingleAsync(x => x.Age == 32);
            _ = await collection.Where(x => x.TagField == "SingleOrDefaultAsync")
                .SingleOrDefaultAsync(x => x.Age == 32);
            _ = await collection.Where(x => x.TagField == "FirstAsync")
                .FirstAsync(x => x.Age == 32);
            _ = await collection.Where(x => x.TagField == "FirstOrDefaultAsync")
                .FirstOrDefaultAsync(x => x.Age == 32);

            _mock.Verify(x => x.ExecuteAsync(
                "FT.SEARCH",
                "person-idx",
                "((@TagField:{CountAsync}) (@Age:[32 32]))",
                "LIMIT",
                "0",
                "0"));
            _mock.Verify(x => x.ExecuteAsync(
                "FT.SEARCH",
                "person-idx",
                "((@TagField:{AnyAsync}) (@Age:[32 32]))",
                "LIMIT",
                "0",
                "0"));
            _mock.Verify(x => x.ExecuteAsync(
                "FT.SEARCH",
                "person-idx",
                "((@TagField:{SingleAsync}) (@Age:[32 32]))",
                "LIMIT",
                "0",
                "1"));
            _mock.Verify(x => x.ExecuteAsync(
                "FT.SEARCH",
                "person-idx",
                "((@TagField:{FirstAsync}) (@Age:[32 32]))",
                "LIMIT",
                "0",
                "1"));

            _mock.Verify(x => x.ExecuteAsync(
                "FT.SEARCH",
                "person-idx",
                "((@TagField:{SingleOrDefaultAsync}) (@Age:[32 32]))",
                "LIMIT",
                "0",
                "1"));
            _mock.Verify(x => x.ExecuteAsync(
                "FT.SEARCH",
                "person-idx",
                "((@TagField:{FirstOrDefaultAsync}) (@Age:[32 32]))",
                "LIMIT",
                "0",
                "1"));
        }

        [Fact]
        public void TestMaterializationMethodsWithComibnedQueries()
        {
            _mock.Setup(x => x.Execute(It.IsAny<string>(), It.IsAny<string[]>()))
                .Returns(_mockReply);
            var collection = new RedisCollection<Person>(_mock.Object).Where(x => x.Age == 32);
            _ = collection.Count(x => x.TagField == "Count");
            _ = collection.Any(x => x.TagField == "Any");
            _ = collection.Single(x => x.TagField == "Single");
            _ = collection.SingleOrDefault(x => x.TagField == "SingleOrDefault");
            _ = collection.First(x => x.TagField == "First");
            _ = collection.FirstOrDefault(x => x.TagField == "FirstOrDefault");

            _mock.Verify(x => x.Execute(
                "FT.SEARCH",
                "person-idx",
                "((@Age:[32 32]) (@TagField:{Count}))",
                "LIMIT",
                "0",
                "0"));
            _mock.Verify(x => x.Execute(
                "FT.SEARCH",
                "person-idx",
                "((@Age:[32 32]) (@TagField:{Any}))",
                "LIMIT",
                "0",
                "0"));
            _mock.Verify(x => x.Execute(
                "FT.SEARCH",
                "person-idx",
                "((@Age:[32 32]) (@TagField:{Single}))",
                "LIMIT",
                "0",
                "1"));
            _mock.Verify(x => x.Execute(
                "FT.SEARCH",
                "person-idx",
                "((@Age:[32 32]) (@TagField:{First}))",
                "LIMIT",
                "0",
                "1"));

            _mock.Verify(x => x.Execute(
                "FT.SEARCH",
                "person-idx",
                "((@Age:[32 32]) (@TagField:{SingleOrDefault}))",
                "LIMIT",
                "0",
                "1"));
            _mock.Verify(x => x.Execute(
                "FT.SEARCH",
                "person-idx",
                "((@Age:[32 32]) (@TagField:{FirstOrDefault}))",
                "LIMIT",
                "0",
                "1"));
        }

        [Fact]
        public void SearchTagFieldContains()
        {
            var potentialTagFieldValues = new string[] { "Steve", "Alice", "Bob" };
            _mock.Setup(x => x.Execute(It.IsAny<string>(), It.IsAny<string[]>()))
                .Returns(_mockReply);
            var collection = new RedisCollection<Person>(_mock.Object).Where(x => potentialTagFieldValues.Contains(x.TagField));
            collection.ToList();
            _mock.Verify(x => x.Execute(
                "FT.SEARCH",
                "person-idx",
                "(@TagField:{Steve|Alice|Bob})",
                "LIMIT",
                "0",
                "100"));
        }

        [Fact]
        public void SearchTextFieldContains()
        {
            var potentialTextFieldValues = new string[] { "Steve", "Alice", "Bob" };
            _mock.Setup(x => x.Execute(It.IsAny<string>(), It.IsAny<string[]>()))
                .Returns(_mockReply);
            var collection = new RedisCollection<Person>(_mock.Object).Where(x => potentialTextFieldValues.Contains(x.Name));
            collection.ToList();
            _mock.Verify(x => x.Execute(
                "FT.SEARCH",
                "person-idx",
                "(@Name:Steve|Alice|Bob)",
                "LIMIT",
                "0",
                "100"));
        }

        [Fact]
        public void SearchNumericFieldContains()
        {
            var potentialTagFieldValues = new int?[] { 35, 50, 60 };
            _mock.Setup(x => x.Execute(It.IsAny<string>(), It.IsAny<string[]>()))
                .Returns(_mockReply);
            var collection = new RedisCollection<Person>(_mock.Object).Where(x => potentialTagFieldValues.Contains(x.Age));
            collection.ToList();
            _mock.Verify(x => x.Execute(
                "FT.SEARCH",
                "person-idx",
                "@Age:[35 35]|@Age:[50 50]|@Age:[60 60]",
                "LIMIT",
                "0",
                "100"));
        }

        [Fact]
        public void Issue201()
        {
            _mock.Setup(x => x.Execute(It.IsAny<string>(), It.IsAny<string[]>()))
                .Returns(_mockReply);

            var p1 = new Person() { Name = "Steve" };
            var collection = new RedisCollection<Person>(_mock.Object, 1000);
            collection.Where(x => x.NickNames.Contains(p1.Name)).ToList();

            _mock.Verify(x => x.Execute(
                "FT.SEARCH",
                "person-idx",
                "(@NickNames:{Steve})",
                "LIMIT",
                "0",
                "1000"
            ));
        }

        [Fact]
        public void RangeOnDatetime()
        {
            _mock.Setup(x => x.Execute(It.IsAny<string>(), It.IsAny<string[]>()))
                .Returns(_mockReply);

            var timestamp = DateTime.Now;
            var timeAnHourAgo = timestamp.Subtract(TimeSpan.FromHours(1));
            var timeAnHourAgoMilliseconds = new DateTimeOffset(timeAnHourAgo).ToUnixTimeMilliseconds();
            DateTime? timeTwoHoursAgoNullable = timestamp.Subtract(TimeSpan.FromHours(2));
            var timeTwoHoursAgoMilliseconds = new DateTimeOffset(timeTwoHoursAgoNullable.Value).ToUnixTimeMilliseconds();

            var collection = new RedisCollection<ObjectWithDateTime>(_mock.Object, 1000);

            var mockObj = new ObjectWithDateTime { Timestamp = timestamp.Subtract(TimeSpan.FromHours(3)) };
            var timeThreeHoursAgoMilliseconds = new DateTimeOffset(mockObj.Timestamp).ToUnixTimeMilliseconds();
            collection.Where(x => x.Timestamp == timeAnHourAgo).ToList();
            collection.Where(x => x.Timestamp > timeAnHourAgo).ToList();
            collection.Where(x => x.NullableTimestamp > timeAnHourAgo).ToList();

            collection.Where(x => x.Timestamp > timeTwoHoursAgoNullable).ToList();
            collection.Where(x => x.NullableTimestamp > timeTwoHoursAgoNullable).ToList();

            collection.Where(x => x.Timestamp > mockObj.Timestamp).ToList();
            collection.Where(x => x.NullableTimestamp > mockObj.Timestamp).ToList();

            _mock.Verify(x => x.Execute(
                "FT.SEARCH",
                "objectwithdatetime-idx",
                $"(@Timestamp:[{timeAnHourAgoMilliseconds} {timeAnHourAgoMilliseconds}])",
                "LIMIT",
                "0",
                "1000"
            ));

            _mock.Verify(x => x.Execute(
                "FT.SEARCH",
                "objectwithdatetime-idx",
                $"(@Timestamp:[({timeAnHourAgoMilliseconds} inf])",
                "LIMIT",
                "0",
                "1000"
            ));

            _mock.Verify(x => x.Execute(
                "FT.SEARCH",
                "objectwithdatetime-idx",
                $"(@NullableTimestamp:[({timeAnHourAgoMilliseconds} inf])",
                "LIMIT",
                "0",
                "1000"
            ));

            _mock.Verify(x => x.Execute(
                "FT.SEARCH",
                "objectwithdatetime-idx",
                $"(@Timestamp:[({timeTwoHoursAgoMilliseconds} inf])",
                "LIMIT",
                "0",
                "1000"
            ));

            _mock.Verify(x => x.Execute(
                "FT.SEARCH",
                "objectwithdatetime-idx",
                $"(@NullableTimestamp:[({timeTwoHoursAgoMilliseconds} inf])",
                "LIMIT",
                "0",
                "1000"
            ));

            _mock.Verify(x => x.Execute(
                "FT.SEARCH",
                "objectwithdatetime-idx",
                $"(@Timestamp:[({timeThreeHoursAgoMilliseconds} inf])",
                "LIMIT",
                "0",
                "1000"
            ));

            _mock.Verify(x => x.Execute(
                "FT.SEARCH",
                "objectwithdatetime-idx",
                $"(@NullableTimestamp:[({timeThreeHoursAgoMilliseconds} inf])",
                "LIMIT",
                "0",
                "1000"
            ));
        }

        [Fact]
        public async Task RangeOnDatetimeAsync()
        {
            _mock.Setup(x => x.ExecuteAsync(It.IsAny<string>(), It.IsAny<string[]>()))
                .ReturnsAsync(_mockReply);

            var timestamp = DateTime.Now;
            var timeAnHourAgo = timestamp.Subtract(TimeSpan.FromHours(1));
            DateTime? timeTwoHoursAgoNullable = timestamp.Subtract(TimeSpan.FromHours(2));
            var timeTwoHoursAgoMilliseconds = new DateTimeOffset(timeTwoHoursAgoNullable.Value).ToUnixTimeMilliseconds();
            var timeAnHourAgoMilliseconds = new DateTimeOffset(timeAnHourAgo).ToUnixTimeMilliseconds();
            var collection = new RedisCollection<ObjectWithDateTime>(_mock.Object, 1000);

            var mockObj = new ObjectWithDateTime { Timestamp = timestamp.Subtract(TimeSpan.FromHours(3)) };
            var timeThreeHoursAgoMilliseconds = new DateTimeOffset(mockObj.Timestamp).ToUnixTimeMilliseconds();
            await collection.Where(x => x.Timestamp == timeAnHourAgo).ToListAsync();
            await collection.Where(x => x.Timestamp > timeAnHourAgo).ToListAsync();
            await collection.Where(x => x.NullableTimestamp > timeAnHourAgo).ToListAsync();

            await collection.Where(x => x.Timestamp > timeTwoHoursAgoNullable).ToListAsync();
            await collection.Where(x => x.NullableTimestamp > timeTwoHoursAgoNullable).ToListAsync();

            await collection.Where(x => x.Timestamp > mockObj.Timestamp).ToListAsync();
            await collection.Where(x => x.NullableTimestamp > mockObj.Timestamp).ToListAsync();

            _mock.Verify(x => x.ExecuteAsync(
                "FT.SEARCH",
                "objectwithdatetime-idx",
                $"(@Timestamp:[{timeAnHourAgoMilliseconds} {timeAnHourAgoMilliseconds}])",
                "LIMIT",
                "0",
                "1000"
            ));

            _mock.Verify(x => x.ExecuteAsync(
                "FT.SEARCH",
                "objectwithdatetime-idx",
                $"(@Timestamp:[({timeAnHourAgoMilliseconds} inf])",
                "LIMIT",
                "0",
                "1000"
            ));

            _mock.Verify(x => x.ExecuteAsync(
                "FT.SEARCH",
                "objectwithdatetime-idx",
                $"(@NullableTimestamp:[({timeAnHourAgoMilliseconds} inf])",
                "LIMIT",
                "0",
                "1000"
            ));

            _mock.Verify(x => x.ExecuteAsync(
                "FT.SEARCH",
                "objectwithdatetime-idx",
                $"(@Timestamp:[({timeTwoHoursAgoMilliseconds} inf])",
                "LIMIT",
                "0",
                "1000"
            ));

            _mock.Verify(x => x.ExecuteAsync(
                "FT.SEARCH",
                "objectwithdatetime-idx",
                $"(@NullableTimestamp:[({timeTwoHoursAgoMilliseconds} inf])",
                "LIMIT",
                "0",
                "1000"
            ));

            _mock.Verify(x => x.ExecuteAsync(
                "FT.SEARCH",
                "objectwithdatetime-idx",
                $"(@Timestamp:[({timeThreeHoursAgoMilliseconds} inf])",
                "LIMIT",
                "0",
                "1000"
            ));

            _mock.Verify(x => x.ExecuteAsync(
                "FT.SEARCH",
                "objectwithdatetime-idx",
                $"(@NullableTimestamp:[({timeThreeHoursAgoMilliseconds} inf])",
                "LIMIT",
                "0",
                "1000"
            ));
        }

        [Fact]
        public async Task RangeOnDatetimeAsyncHash()
        {
            _mock.Setup(x => x.ExecuteAsync(It.IsAny<string>(), It.IsAny<string[]>()))
                .ReturnsAsync(_mockReply);

            var timestamp = DateTime.Now;
            var timeAnHourAgo = timestamp.Subtract(TimeSpan.FromHours(1));
            DateTime? timeTwoHoursAgoNullable = timestamp.Subtract(TimeSpan.FromHours(2));
            var timeTwoHoursAgoMilliseconds = new DateTimeOffset(timeTwoHoursAgoNullable.Value).ToUnixTimeMilliseconds();
            var timeAnHourAgoMilliseconds = new DateTimeOffset(timeAnHourAgo).ToUnixTimeMilliseconds();
            var collection = new RedisCollection<ObjectWithDateTimeHash>(_mock.Object, 1000);

            var mockObj = new ObjectWithDateTimeHash { Timestamp = timestamp.Subtract(TimeSpan.FromHours(3)) };
            var timeThreeHoursAgoMilliseconds = new DateTimeOffset(mockObj.Timestamp).ToUnixTimeMilliseconds();
            await collection.Where(x => x.Timestamp == timeAnHourAgo).ToListAsync();
            await collection.Where(x => x.Timestamp == timeAnHourAgo).OrderBy(x => x.Timestamp).ToListAsync();
            await collection.Where(x => x.Timestamp > timeAnHourAgo).ToListAsync();
            await collection.Where(x => x.NullableTimestamp > timeAnHourAgo).ToListAsync();

            await collection.Where(x => x.Timestamp > timeTwoHoursAgoNullable).ToListAsync();
            await collection.Where(x => x.NullableTimestamp > timeTwoHoursAgoNullable).ToListAsync();

            await collection.Where(x => x.Timestamp > mockObj.Timestamp).ToListAsync();
            await collection.Where(x => x.NullableTimestamp > mockObj.Timestamp).ToListAsync();

            _mock.Verify(x => x.ExecuteAsync(
                "FT.SEARCH",
                "objectwithdatetimehash-idx",
                $"(@Timestamp:[{timeAnHourAgoMilliseconds} {timeAnHourAgoMilliseconds}])",
                "LIMIT",
                "0",
                "1000"
            ));

            _mock.Verify(x => x.ExecuteAsync(
                "FT.SEARCH",
                "objectwithdatetimehash-idx",
                $"(@Timestamp:[{timeAnHourAgoMilliseconds} {timeAnHourAgoMilliseconds}])",
                "LIMIT",
                "0",
                "1000",
                "SORTBY",
                "Timestamp",
                "ASC"
            ));

            _mock.Verify(x => x.ExecuteAsync(
                "FT.SEARCH",
                "objectwithdatetimehash-idx",
                $"(@Timestamp:[({timeAnHourAgoMilliseconds} inf])",
                "LIMIT",
                "0",
                "1000"
            ));

            _mock.Verify(x => x.ExecuteAsync(
                "FT.SEARCH",
                "objectwithdatetimehash-idx",
                $"(@NullableTimestamp:[({timeAnHourAgoMilliseconds} inf])",
                "LIMIT",
                "0",
                "1000"
            ));

            _mock.Verify(x => x.ExecuteAsync(
                "FT.SEARCH",
                "objectwithdatetimehash-idx",
                $"(@Timestamp:[({timeTwoHoursAgoMilliseconds} inf])",
                "LIMIT",
                "0",
                "1000"
            ));

            _mock.Verify(x => x.ExecuteAsync(
                "FT.SEARCH",
                "objectwithdatetimehash-idx",
                $"(@NullableTimestamp:[({timeTwoHoursAgoMilliseconds} inf])",
                "LIMIT",
                "0",
                "1000"
            ));

            _mock.Verify(x => x.ExecuteAsync(
                "FT.SEARCH",
                "objectwithdatetimehash-idx",
                $"(@Timestamp:[({timeThreeHoursAgoMilliseconds} inf])",
                "LIMIT",
                "0",
                "1000"
            ));

            _mock.Verify(x => x.ExecuteAsync(
                "FT.SEARCH",
                "objectwithdatetimehash-idx",
                $"(@NullableTimestamp:[({timeThreeHoursAgoMilliseconds} inf])",
                "LIMIT",
                "0",
                "1000"
            ));
        }

        [Fact]
        public void SearchNumericFieldListContains()
        {
            var potentialTagFieldValues = new List<int?> { 35, 50, 60 };
            _mock.Setup(x => x.Execute(It.IsAny<string>(), It.IsAny<string[]>()))
                .Returns(_mockReply);
            var collection = new RedisCollection<Person>(_mock.Object).Where(x => potentialTagFieldValues.Contains(x.Age));
            collection.ToList();
            _mock.Verify(x => x.Execute(
               "FT.SEARCH",
               "person-idx",
               "@Age:[35 35]|@Age:[50 50]|@Age:[60 60]",
               "LIMIT",
               "0",
               "100"));
        }

        [Fact]
        public void SearchTagFieldAndTextListContains()
        {
            var potentialTagFieldValues = new List<string> { "Steve", "Alice", "Bob" };
            _mock.Setup(x => x.Execute(It.IsAny<string>(), It.IsAny<string[]>()))
                .Returns(_mockReply);
            var collection = new RedisCollection<Person>(_mock.Object).Where(x => potentialTagFieldValues.Contains(x.TagField) || potentialTagFieldValues.Contains(x.Name));
            collection.ToList();
            _mock.Verify(x => x.Execute(
                "FT.SEARCH",
                "person-idx",
                "((@TagField:{Steve|Alice|Bob}) | (@Name:Steve|Alice|Bob))",
                "LIMIT",
                "0",
                "100"));
        }

        [Fact]
        public void TestNullResponseDoc()
        {
            int? nullVal = null;
            var nullResult = RedisResult.Create(nullVal);
            var res = new RedisReply[] { 1, $"foo:{Ulid.NewUlid()}", new(nullResult) };

            var query = new RedisQuery("fake-idx");
            _mock.Setup(x => x.Execute(It.IsAny<string>(), It.IsAny<string[]>()))
                .Returns(res);

            var result = _mock.Object.Search<Person>(query);
        }

        [Fact]
        public void SearchTagFieldAndTextListContainsWithEscapes()
        {
            var potentialTagFieldValues = new List<string> { "steve@example.com", "alice@example.com", "bob@example.com" };
            _mock.Setup(x => x.Execute(It.IsAny<string>(), It.IsAny<string[]>()))
                .Returns(_mockReply);
            var collection = new RedisCollection<Person>(_mock.Object).Where(x => potentialTagFieldValues.Contains(x.TagField) || potentialTagFieldValues.Contains(x.Name));
            collection.ToList();
            _mock.Verify(x => x.Execute(
                "FT.SEARCH",
                "person-idx",
                "((@TagField:{steve\\@example\\.com|alice\\@example\\.com|bob\\@example\\.com}) | (@Name:steve@example.com|alice@example.com|bob@example.com))",
                "LIMIT",
                "0",
                "100"));
        }

        [Fact]
        public void SearchWithEmptyAny()
        {
            _mock.Setup(x => x.Execute(It.IsAny<string>(), It.IsAny<string[]>()))
                .Returns(_mockReply);
            var collection = new RedisCollection<Person>(_mock.Object);
            var any = collection.Any();
            _mock.Verify(x => x.Execute(
                "FT.SEARCH",
                "person-idx",
                "*",
                "LIMIT",
                "0",
                "0"));
            Assert.True(any);

            any = collection.Where(x => x.TagField == "foo").Any();
            _mock.Verify(x => x.Execute(
                "FT.SEARCH",
                "person-idx",
                "(@TagField:{foo})",
                "LIMIT",
                "0",
                "0"));

            Assert.True(any);
        }

        [Fact]
<<<<<<< HEAD
        public void TestContainsFromLocal()
        {
            _mock.Setup(x => x.Execute(It.IsAny<string>(), It.IsAny<string[]>()))
                .Returns(_mockReply);
            var collection = new RedisCollection<Person>(_mock.Object);
            var steve = "steve";
            collection.Where(x => x.NickNamesList.Contains(steve)).ToList();
            _mock.Verify(x => x.Execute(
                "FT.SEARCH",
                "person-idx",
                "(@NickNamesList:{steve})",
=======
        public void SearchGuidFieldContains()
        {
            var guid1 = Guid.NewGuid();
            var guid2 = Guid.NewGuid();
            var guid3 = Guid.NewGuid();
            var guid1Str = ExpressionParserUtilities.EscapeTagField(guid1.ToString());
            var guid2Str = ExpressionParserUtilities.EscapeTagField(guid2.ToString());
            var guid3Str = ExpressionParserUtilities.EscapeTagField(guid3.ToString());
            var potentialFieldValues = new Guid[] { guid1, guid2, guid3 };
            _mock.Setup(x => x.Execute(It.IsAny<string>(), It.IsAny<string[]>()))
                .Returns(_mockReply);
            var collection = new RedisCollection<ObjectWithStringLikeValueTypes>(_mock.Object).Where(x => potentialFieldValues.Contains(x.Guid));
            collection.ToList();
            _mock.Verify(x => x.Execute(
                "FT.SEARCH",
                "objectwithstringlikevaluetypes-idx",
                $"(@Guid:{{{guid1Str}|{guid2Str}|{guid3Str}}})",
>>>>>>> eac42b36
                "LIMIT",
                "0",
                "100"));
        }

        [Fact]
<<<<<<< HEAD
        public void TestContainsFromProperty()
        {
            _mock.Setup(x => x.Execute(It.IsAny<string>(), It.IsAny<string[]>()))
                .Returns(_mockReply);
            var collection = new RedisCollection<Person>(_mock.Object);
            var steve = new Person
            {
                Name = "steve"
            };
            collection.Where(x => x.NickNamesList.Contains(steve.Name)).ToList();
            _mock.Verify(x => x.Execute(
                "FT.SEARCH",
                "person-idx",
                "(@NickNamesList:{steve})",
=======
        public void SearchUlidFieldContains()
        {
            var ulid1 = Ulid.NewUlid();
            var ulid2 = Ulid.NewUlid();
            var ulid3 = Ulid.NewUlid();

            var potentialFieldValues = new Ulid[] { ulid1, ulid2, ulid3 };
            _mock.Setup(x => x.Execute(It.IsAny<string>(), It.IsAny<string[]>()))
                .Returns(_mockReply);
            var collection = new RedisCollection<ObjectWithStringLikeValueTypes>(_mock.Object).Where(x => potentialFieldValues.Contains(x.Ulid));
            collection.ToList();
            _mock.Verify(x => x.Execute(
                "FT.SEARCH",
                "objectwithstringlikevaluetypes-idx",
                $"(@Ulid:{{{ulid1}|{ulid2}|{ulid3}}})",
                "LIMIT",
                "0",
                "100"));
        }

        [Fact]
        public void SearchEnumFieldContains()
        {
            var enum1 = AnEnum.one;
            var enum2 = AnEnum.two;
            var enum3 = AnEnum.three;

            var potentialFieldValues = new AnEnum[] { enum1, enum2, enum3 };
            _mock.Setup(x => x.Execute(It.IsAny<string>(), It.IsAny<string[]>()))
                .Returns(_mockReply);
            var collection = new RedisCollection<ObjectWithStringLikeValueTypes>(_mock.Object).Where(x => potentialFieldValues.Contains(x.AnEnum));
            collection.ToList();
            _mock.Verify(x => x.Execute(
                "FT.SEARCH",
                "objectwithstringlikevaluetypes-idx",
                $"(@AnEnum:{{one|two|three}})",
                "LIMIT",
                "0",
                "100"));
        }

        [Fact]
        public void SearchNumericEnumFieldContains()
        {
            var enum1 = AnEnum.one;
            var enum2 = AnEnum.two;
            var enum3 = AnEnum.three;

            var potentialFieldValues = new AnEnum[] { enum1, enum2, enum3 };
            _mock.Setup(x => x.Execute(It.IsAny<string>(), It.IsAny<string[]>()))
                .Returns(_mockReply);
            var collection = new RedisCollection<ObjectWithStringLikeValueTypes>(_mock.Object).Where(x => potentialFieldValues.Contains(x.AnEnumAsInt));
            collection.ToList();
            _mock.Verify(x => x.Execute(
                "FT.SEARCH",
                "objectwithstringlikevaluetypes-idx",
                "@AnEnumAsInt:[0 0]|@AnEnumAsInt:[1 1]|@AnEnumAsInt:[2 2]",
                "LIMIT",
                "0",
                "100"));
        }

        [Fact]
        public void SearchEnumFieldContainsList()
        {
            var enum1 = AnEnum.one;
            var enum2 = AnEnum.two;
            var enum3 = AnEnum.three;

            var potentialFieldValues = new List<AnEnum> { enum1, enum2, enum3 };
            _mock.Setup(x => x.Execute(It.IsAny<string>(), It.IsAny<string[]>()))
                .Returns(_mockReply);
            var collection = new RedisCollection<ObjectWithStringLikeValueTypes>(_mock.Object).Where(x => potentialFieldValues.Contains(x.AnEnum));
            collection.ToList();
            _mock.Verify(x => x.Execute(
                "FT.SEARCH",
                "objectwithstringlikevaluetypes-idx",
                $"(@AnEnum:{{one|two|three}})",
                "LIMIT",
                "0",
                "100"));
        }

        [Fact]
        public void SearchNumericEnumFieldContainsList()
        {
            var enum1 = AnEnum.one;
            var enum2 = AnEnum.two;
            var enum3 = AnEnum.three;

            var potentialFieldValues = new List<AnEnum> { enum1, enum2, enum3 };
            _mock.Setup(x => x.Execute(It.IsAny<string>(), It.IsAny<string[]>()))
                .Returns(_mockReply);
            var collection = new RedisCollection<ObjectWithStringLikeValueTypes>(_mock.Object).Where(x => potentialFieldValues.Contains(x.AnEnumAsInt));
            collection.ToList();
            _mock.Verify(x => x.Execute(
                "FT.SEARCH",
                "objectwithstringlikevaluetypes-idx",
                "@AnEnumAsInt:[0 0]|@AnEnumAsInt:[1 1]|@AnEnumAsInt:[2 2]",
                "LIMIT",
                "0",
                "100"));
        }

        [Fact]
        public void SearchEnumFieldContainsListAsProperty()
        {
            var enum1 = AnEnum.one;
            var enum2 = AnEnum.two;
            var enum3 = AnEnum.three;

            var potentialFieldValues = new {list = new List<AnEnum> { enum1, enum2, enum3 }};
            _mock.Setup(x => x.Execute(It.IsAny<string>(), It.IsAny<string[]>()))
                .Returns(_mockReply);
            var collection = new RedisCollection<ObjectWithStringLikeValueTypes>(_mock.Object).Where(x => potentialFieldValues.list.Contains(x.AnEnum));
            collection.ToList();
            _mock.Verify(x => x.Execute(
                "FT.SEARCH",
                "objectwithstringlikevaluetypes-idx",
                $"(@AnEnum:{{one|two|three}})",
                "LIMIT",
                "0",
                "100"));
        }

        [Fact]
        public void SearchNumericEnumFieldContainsListAsProperty()
        {
            var enum1 = AnEnum.one;
            var enum2 = AnEnum.two;
            var enum3 = AnEnum.three;

            var potentialFieldValues = new {list = new List<AnEnum> { enum1, enum2, enum3 }};
            _mock.Setup(x => x.Execute(It.IsAny<string>(), It.IsAny<string[]>()))
                .Returns(_mockReply);
            var collection = new RedisCollection<ObjectWithStringLikeValueTypes>(_mock.Object).Where(x => potentialFieldValues.list.Contains(x.AnEnumAsInt));
            collection.ToList();
            _mock.Verify(x => x.Execute(
                "FT.SEARCH",
                "objectwithstringlikevaluetypes-idx",
                "@AnEnumAsInt:[0 0]|@AnEnumAsInt:[1 1]|@AnEnumAsInt:[2 2]",
>>>>>>> eac42b36
                "LIMIT",
                "0",
                "100"));
        }
    }
}<|MERGE_RESOLUTION|>--- conflicted
+++ resolved
@@ -2611,7 +2611,6 @@
         }
 
         [Fact]
-<<<<<<< HEAD
         public void TestContainsFromLocal()
         {
             _mock.Setup(x => x.Execute(It.IsAny<string>(), It.IsAny<string[]>()))
@@ -2623,7 +2622,9 @@
                 "FT.SEARCH",
                 "person-idx",
                 "(@NickNamesList:{steve})",
-=======
+        }
+
+        [Fact]
         public void SearchGuidFieldContains()
         {
             var guid1 = Guid.NewGuid();
@@ -2641,14 +2642,12 @@
                 "FT.SEARCH",
                 "objectwithstringlikevaluetypes-idx",
                 $"(@Guid:{{{guid1Str}|{guid2Str}|{guid3Str}}})",
->>>>>>> eac42b36
-                "LIMIT",
-                "0",
-                "100"));
-        }
-
-        [Fact]
-<<<<<<< HEAD
+                "LIMIT",
+                "0",
+                "100"));
+        }
+
+        [Fact]
         public void TestContainsFromProperty()
         {
             _mock.Setup(x => x.Execute(It.IsAny<string>(), It.IsAny<string[]>()))
@@ -2663,7 +2662,9 @@
                 "FT.SEARCH",
                 "person-idx",
                 "(@NickNamesList:{steve})",
-=======
+        }
+
+        [Fact]
         public void SearchUlidFieldContains()
         {
             var ulid1 = Ulid.NewUlid();
@@ -2805,7 +2806,6 @@
                 "FT.SEARCH",
                 "objectwithstringlikevaluetypes-idx",
                 "@AnEnumAsInt:[0 0]|@AnEnumAsInt:[1 1]|@AnEnumAsInt:[2 2]",
->>>>>>> eac42b36
                 "LIMIT",
                 "0",
                 "100"));
