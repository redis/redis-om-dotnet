--- conflicted
+++ resolved
@@ -3846,7 +3846,6 @@
         }
 
         [Fact]
-<<<<<<< HEAD
         public void DontSaveDateTimeIfNotChanged()
         {
             _substitute.ClearSubstitute();
@@ -3895,7 +3894,9 @@
                 "SET",
                 "$.Date",
                 $"{timestamp}");
-=======
+        }
+
+        [Fact]
         public async Task TestIndexCreationWIthMultipleSearchFieldsForEmbeddedDoc()
         {
             _substitute.ExecuteAsync("FT.CREATE", Arg.Any<object[]>()).Returns("OK");
@@ -3925,7 +3926,6 @@
                 "LIMIT",
                 "0",
                 "100");
->>>>>>> 7a35e473
         }
     }
 }