﻿using Moq;
using Moq.Language.Flow;
using System;
using System.Collections.Generic;
using System.Linq;
using System.Linq.Expressions;
using System.Threading.Tasks;
using Redis.OM;
using Redis.OM.Contracts;
using Redis.OM.Searching;
using Redis.OM.Common;
using Xunit;
using Redis.OM.Searching.Query;
using StackExchange.Redis;

namespace Redis.OM.Unit.Tests.RediSearchTests
{
    public class SearchTests
    {
        private Mock<IRedisConnection> _mock = new Mock<IRedisConnection>();

        private RedisReply _mockReply = new RedisReply[]
        {
            new RedisReply(1),
            new RedisReply("Redis.OM.Unit.Tests.RediSearchTests.Person:01FVN836BNQGYMT80V7RCVY73N"),
            new RedisReply(new RedisReply[]
            {
                "$",
                "{\"Name\":\"Steve\",\"Age\":32,\"Height\":71.0, \"Id\":\"01FVN836BNQGYMT80V7RCVY73N\"}"
            })
        };

        private RedisReply _mockReplyNone = new RedisReply[]
        {
            new (0),
        };

        private RedisReply _mockReply2Count = new RedisReply[]
        {
            new RedisReply(2),
            new RedisReply("Redis.OM.Unit.Tests.RediSearchTests.Person:01FVN836BNQGYMT80V7RCVY73N"),
            new RedisReply(new RedisReply[]
            {
                "$",
                "{\"Name\":\"Steve\",\"Age\":32,\"Height\":71.0, \"Id\":\"01FVN836BNQGYMT80V7RCVY73N\"}"
            })
        };

        private RedisReply _mockReplySelect = new RedisReply[]
        {
            new RedisReply(1),
            new RedisReply("Person:33b58265-2656-4c5e-8476-7246549797d1"),
            new RedisReply(new RedisReply[]
            {
                "Name",
                "Steve"
            })
        };

        [Fact]
        public void TestBasicQuery()
        {
            _mock.Setup(x => x.Execute(It.IsAny<string>(), It.IsAny<string[]>()))
                .Returns(_mockReply);

            var collection = new RedisCollection<Person>(_mock.Object);
            var res = collection.Where(x => x.Age < 33).ToList();
            _mock.Verify(x => x.Execute(
                "FT.SEARCH",
                "person-idx",
                "(@Age:[-inf (33])",
                "LIMIT",
                "0",
                "100"));
        }

        [Fact]
        public void TestBasicNegationQuery()
        {
            _mock.Setup(x => x.Execute(It.IsAny<string>(), It.IsAny<string[]>()))
                .Returns(_mockReply);

            var collection = new RedisCollection<Person>(_mock.Object);
            var res = collection.Where(x => !(x.Age < 33)).ToList();
            _mock.Verify(x => x.Execute(
                    "FT.SEARCH",
                    "person-idx",
                    "-(@Age:[-inf (33])",
                    "LIMIT",
                    "0",
                    "100"));
        }

        [Fact]
        public void TestBasicQueryWithVariable()
        {
            _mock.Setup(x => x.Execute(It.IsAny<string>(), It.IsAny<string[]>()))
                .Returns(_mockReply);
            var y = 33;
            var collection = new RedisCollection<Person>(_mock.Object);
            var res = collection.Where(x => x.Age < y).ToList();
            _mock.Verify(x => x.Execute(
                "FT.SEARCH",
                "person-idx",
                "(@Age:[-inf (33])",
                "LIMIT",
                "0",
                "100"));
        }

        [Fact]
        public void TestFirstOrDefaultWithMixedLocals()
        {
            _mock.Setup(x => x.Execute(It.IsAny<string>(), It.IsAny<string[]>()))
                .Returns(_mockReply);
            var heightList = new List<double> { 70.0, 68.0 };
            var y = 33;
            foreach (var height in heightList)
            {
                var collection = new RedisCollection<Person>(_mock.Object);
                var res = collection.FirstOrDefault(x => x.Age == y && x.Height == height);
                _mock.Verify(x => x.Execute(
                    "FT.SEARCH",
                    "person-idx",
                    $"((@Age:[33 33]) (@Height:[{height} {height}]))",
                    "LIMIT",
                    "0",
                    "1"));
            }
        }

        [Fact]
        public void TestBasicQueryWithExactNumericMatch()
        {
            _mock.Setup(x => x.Execute(It.IsAny<string>(), It.IsAny<string[]>()))
                .Returns(_mockReply);
            var y = 33;
            var collection = new RedisCollection<Person>(_mock.Object);
            var res = collection.Where(x => x.Age == y).ToList();
            _mock.Verify(x => x.Execute(
                "FT.SEARCH",
                "person-idx",
                "(@Age:[33 33])",
                "LIMIT",
                "0",
                "100"));
        }

        [Fact]
        public void TestBasicFirstOrDefaultQuery()
        {
            _mock.Setup(x => x.Execute(It.IsAny<string>(), It.IsAny<string[]>()))
                .Returns(_mockReply);
            var y = 33;
            var collection = new RedisCollection<Person>(_mock.Object);
            var res = collection.FirstOrDefault(x => x.Age == y);
            _mock.Verify(x => x.Execute(
                "FT.SEARCH",
                "person-idx",
                "(@Age:[33 33])",
                "LIMIT",
                "0",
                "1"));
        }

        [Fact]
        public void TestBasicQueryNoNameIndex()
        {
            _mock.Setup(x => x.Execute(It.IsAny<string>(), It.IsAny<string[]>()))
                .Returns(_mockReply);
            var y = 33;
            var collection = new RedisCollection<PersonNoName>(_mock.Object);
            var res = collection.FirstOrDefault(x => x.Age == y);
            _mock.Verify(x => x.Execute(
                "FT.SEARCH",
                "personnoname-idx",
                "(@Age:[33 33])",
                "LIMIT",
                "0",
                "1"));
        }

        [Fact]
        public void TestBasicOrQuery()
        {
            _mock.Setup(x => x.Execute(It.IsAny<string>(), It.IsAny<string[]>()))
                .Returns(_mockReply);

            var collection = new RedisCollection<Person>(_mock.Object);
            var res = collection.Where(x => x.Age < 33 || x.TagField == "Steve").ToList();
            Assert.Equal(32, res[0].Age);
            _mock.Verify(x => x.Execute(
                "FT.SEARCH",
                "person-idx",
                "((@Age:[-inf (33]) | (@TagField:{Steve}))",
                "LIMIT",
                "0",
                "100"));
        }

        [Fact]
        public void TestBasicOrQueryTwoTags()
        {
            _mock.Setup(x => x.Execute(It.IsAny<string>(), It.IsAny<string[]>()))
                .Returns(_mockReply);

            var collection = new RedisCollection<Person>(_mock.Object);
            var res = collection.Where(x => x.TagField == "Bob" || x.TagField == "Steve").ToList();
            _mock.Verify(x => x.Execute(
                "FT.SEARCH",
                "person-idx",
                "((@TagField:{Bob}) | (@TagField:{Steve}))",
                "LIMIT",
                "0",
                "100"));
            Assert.Equal(32, res[0].Age);
        }

        [Fact]
        public void TestBasicOrQueryWithNegation()
        {
            _mock.Setup(x => x.Execute(It.IsAny<string>(), It.IsAny<string[]>()))
                .Returns(_mockReply);

            var collection = new RedisCollection<Person>(_mock.Object);
            var res = collection.Where(x => x.Age < 33 || x.TagField != "Steve" || x.Name != "Steve").ToList();
            Assert.Equal(32, res[0].Age);
            _mock.Verify(x => x.Execute(
                    "FT.SEARCH",
                    "person-idx",
                    "(((@Age:[-inf (33]) | (-@TagField:{Steve})) | (-@Name:\"Steve\"))",
                    "LIMIT",
                    "0",
                    "100"));
        }

        [Fact]
        public void TestBasicAndQuery()
        {
            _mock.Setup(x => x.Execute(It.IsAny<string>(), It.IsAny<string[]>()))
                .Returns(_mockReply);

            var collection = new RedisCollection<Person>(_mock.Object);
            var res = collection.Where(x => x.Age < 33 && x.TagField == "Steve").ToList();
            _mock.Verify(x => x.Execute(
                "FT.SEARCH",
                "person-idx",
                "((@Age:[-inf (33]) (@TagField:{Steve}))",
                "LIMIT",
                "0",
                "100"));
            Assert.Equal(32, res[0].Age);
        }

        [Fact]
        public void TestBasicTagQuery()
        {
            _mock.Setup(x => x.Execute(It.IsAny<string>(), It.IsAny<string[]>()))
                .Returns(_mockReply);

            var collection = new RedisCollection<Person>(_mock.Object);
            var res = collection.Where(x => x.Age < 33 && x.TagField == "Steve").ToList();
            _mock.Verify(x => x.Execute(
                "FT.SEARCH",
                "person-idx",
                "((@Age:[-inf (33]) (@TagField:{Steve}))",
                "LIMIT",
                "0",
                "100"));
        }

        [Fact]
        public void TestBasicThreeCluaseQuery()
        {
            _mock.Setup(x => x.Execute(It.IsAny<string>(), It.IsAny<string[]>()))
                .Returns(_mockReply);

            var collection = new RedisCollection<Person>(_mock.Object);
            var res = collection.Where(x => x.Age < 33 && x.TagField == "Steve" && x.Height >= 70).ToList();
            _mock.Verify(x => x.Execute(
                "FT.SEARCH",
                "person-idx",
                "(((@Age:[-inf (33]) (@TagField:{Steve})) (@Height:[70 inf]))",
                "LIMIT",
                "0",
                "100"));
        }

        [Fact]
        public void TestGroupedThreeCluaseQuery()
        {
            _mock.Setup(x => x.Execute(It.IsAny<string>(), It.IsAny<string[]>()))
                .Returns(_mockReply);

            var collection = new RedisCollection<Person>(_mock.Object);
            var res = collection.Where(x => x.Age < 33 && (x.TagField == "Steve" || x.Height >= 70)).ToList();
            _mock.Verify(x => x.Execute(
                "FT.SEARCH",
                "person-idx",
                "((@Age:[-inf (33]) ((@TagField:{Steve}) | (@Height:[70 inf])))",
                "LIMIT",
                "0",
                "100"));
        }

        [Fact]
        public void TestBasicQueryWithContains()
        {
            _mock.Setup(x => x.Execute(It.IsAny<string>(), It.IsAny<string[]>()))
                .Returns(_mockReply);

            var collection = new RedisCollection<Person>(_mock.Object);
            var res = collection.Where(x => x.Name.Contains("Ste")).ToList();
            _mock.Verify(x => x.Execute(
                "FT.SEARCH",
                "person-idx",
                "(@Name:Ste)",
                "LIMIT",
                "0",
                "100"));
        }

        [Fact]
        public void TestBasicQueryFromPropertyOfModel()
        {
            _mock.Setup(x => x.Execute(It.IsAny<string>(), It.IsAny<string[]>()))
                .Returns(_mockReply);

            var collection = new RedisCollection<Person>(_mock.Object);
            var modelObject = new Person() { Name = "Steve" };
            collection.Where(x => x.Name == modelObject.Name).ToList();
            _mock.Verify(x => x.Execute(
                "FT.SEARCH",
                "person-idx",
                "(@Name:\"Steve\")",
                "LIMIT",
                "0",
                "100"));
        }

        [Fact]
        public void TestBasicQueryFromPropertyOfModelWithStringInterpolation()
        {
            _mock.Setup(x => x.Execute(It.IsAny<string>(), It.IsAny<string[]>()))
                .Returns(_mockReply);

            var collection = new RedisCollection<Person>(_mock.Object);
            var modelObject = new Person() { Name = "Steve" };
            collection.Where(x => x.Name == $"A {nameof(Person)} named {modelObject.Name}").ToList();
            _mock.Verify(x => x.Execute(
                "FT.SEARCH",
                "person-idx",
                "(@Name:\"A Person named Steve\")",
                "LIMIT",
                "0",
                "100"));
        }

        [Fact]
        public void TestBasicQueryFromPropertyOfModelWithStringFormatFourArgs()
        {
            _mock.Setup(x => x.Execute(It.IsAny<string>(), It.IsAny<string[]>()))
                .Returns(_mockReply);

            var collection = new RedisCollection<Person>(_mock.Object);
            var modelObject = new Person() { Name = "Steve" };
            var a = "A";
            var named = "named";
            collection.Where(x => x.Name == string.Format("{0} {1} {2} {3}", a, nameof(Person), named, modelObject.Name)).ToList();
            _mock.Verify(x => x.Execute(
                "FT.SEARCH",
                "person-idx",
                "(@Name:\"A Person named Steve\")",
                "LIMIT",
                "0",
                "100"));
        }

        [Fact]
        public void TestBasicQueryWithContainsWithNegation()
        {
            _mock.Setup(x => x.Execute(It.IsAny<string>(), It.IsAny<string[]>()))
                .Returns(_mockReply);

            var collection = new RedisCollection<Person>(_mock.Object);
            var res = collection.Where(x => !x.Name.Contains("Ste")).ToList();
            Assert.Equal(32, res[0].Age);
            _mock.Verify(x => x.Execute(
                    "FT.SEARCH",
                    "person-idx",
                    "-(@Name:Ste)",
                    "LIMIT",
                    "0",
                    "100"));
        }

        [Fact]
        public void TestTwoPredicateQueryWithContains()
        {
            _mock.Setup(x => x.Execute(It.IsAny<string>(), It.IsAny<string[]>()))
                .Returns(_mockReply);

            var collection = new RedisCollection<Person>(_mock.Object);
            var res = collection.Where(x => x.Name.Contains("Ste") || x.TagField == "John").ToList();
            _mock.Verify(x => x.Execute(
                "FT.SEARCH",
                "person-idx",
                "((@Name:Ste) | (@TagField:{John}))",
                "LIMIT",
                "0",
                "100"));
        }

        [Fact]
        public void TestTwoPredicateQueryWithPrefixMatching()
        {
            _mock.Setup(x => x.Execute(It.IsAny<string>(), It.IsAny<string[]>()))
                .Returns(_mockReply);

            var collection = new RedisCollection<Person>(_mock.Object);
            var res = collection.Where(x => x.Name.Contains("Ste*") || x.TagField == "John").ToList();
            _mock.Verify(x => x.Execute(
                "FT.SEARCH",
                "person-idx",
                "((@Name:Ste*) | (@TagField:{John}))",
                "LIMIT",
                "0",
                "100"));
        }

        [Fact]
        public void TestGeoFilter()
        {
            _mock.Setup(x => x.Execute(
                "FT.SEARCH",
                "person-idx",
                "*",
                "LIMIT",
                "0",
                "100",
                "GEOFILTER",
                "Home",
                "5",
                "6.7",
                "50",
                "km"
                ))
                .Returns(_mockReply);

            var collection = new RedisCollection<Person>(_mock.Object);
            var res = collection.GeoFilter(x => x.Home, 5, 6.7, 50, GeoLocDistanceUnit.Kilometers).ToList();
            Assert.Equal(32, res[0].Age);
        }

        [Fact]
        public void TestGeoFilterWithWhereClause()
        {
            _mock.Setup(x => x.Execute(It.IsAny<string>(), It.IsAny<string[]>()))
                .Returns(_mockReply);

            var collection = new RedisCollection<Person>(_mock.Object);
            var res = collection.Where(x => x.TagField == "Steve").GeoFilter(x => x.Home, 5, 6.7, 50, GeoLocDistanceUnit.Kilometers).ToList();
            Assert.Equal(32, res[0].Age);
            _mock.Verify(x => x.Execute(
                "FT.SEARCH",
                "person-idx",
                "(@TagField:{Steve})",
                "LIMIT",
                "0",
                "100",
                "GEOFILTER",
                "Home",
                "5",
                "6.7",
                "50",
                "km"
                ));
        }

        [Fact]
        public void TestSelect()
        {
            _mock.Setup(x => x.Execute(It.IsAny<string>(), It.IsAny<string[]>()))
                .Returns(_mockReplySelect);

            var collection = new RedisCollection<Person>(_mock.Object);
            var res = collection.Select(x => x.Name).ToList();
            _mock.Verify(x => x.Execute(
               "FT.SEARCH",
               "person-idx",
               "*",
               "LIMIT",
               "0",
               "100",
               "RETURN",
               "1",
               "Name"
               ));
        }

        [Fact]
        public void TestSelectComlexAnonType()
        {
            _mock.Setup(x => x.Execute(It.IsAny<string>(), It.IsAny<string[]>()))
                .Returns(_mockReplySelect);

            var collection = new RedisCollection<Person>(_mock.Object);
            var res = collection.Select(x => new { x.Name }).ToList();
            _mock.Verify(x => x.Execute(
               "FT.SEARCH",
               "person-idx",
               "*",
               "LIMIT",
               "0",
               "100",
               "RETURN",
               "3",
               "Name",
               "AS",
               "Name"));
        }

        [Fact]
        public void TextEqualityExpression()
        {
            _mock.Setup(x => x.Execute(It.IsAny<string>(), It.IsAny<string[]>())).Returns(_mockReply);

            var collection = new RedisCollection<Person>(_mock.Object);
            var res = collection.Where(x => x.Name == "Steve").ToList();
            _mock.Verify(x => x.Execute(
                "FT.SEARCH",
                "person-idx",
                "(@Name:\"Steve\")",
                "LIMIT",
                "0",
                "100"));
        }

        [Fact]
        public void TestPaginationChunkSizesSinglePredicate()
        {
            _mock.Setup(x => x.Execute(It.IsAny<string>(), It.IsAny<string[]>())).Returns(_mockReply);

            var collection = new RedisCollection<Person>(_mock.Object, 1000);
            var res = collection.Where(x => x.Name == "Steve").ToList();
            _mock.Verify(x => x.Execute(
                "FT.SEARCH",
                "person-idx",
                "(@Name:\"Steve\")",
                "LIMIT",
                "0",
                "1000"));
        }

        [Fact]
        public void TestPaginationChunkSizesMultiplePredicates()
        {
            _mock.Setup(x => x.Execute(It.IsAny<string>(), It.IsAny<string[]>()))
                .Returns(_mockReply);

            var collection = new RedisCollection<Person>(_mock.Object, 1000);
            var res = collection.Where(x => x.TagField == "Steve").GeoFilter(x => x.Home, 5, 6.7, 50, GeoLocDistanceUnit.Kilometers).ToList();
            Assert.Equal(32, res[0].Age);
            _mock.Verify(x => x.Execute(
                "FT.SEARCH",
                "person-idx",
                "(@TagField:{Steve})",
                "LIMIT",
                "0",
                "1000",
                "GEOFILTER",
                "Home",
                "5",
                "6.7",
                "50",
                "km"
            ));
        }

        [Fact]
        public void TestNestedObjectStringSearch()
        {
            _mock.Setup(x => x.Execute(It.IsAny<string>(), It.IsAny<string[]>()))
                .Returns(_mockReply);

            var collection = new RedisCollection<Person>(_mock.Object, 1000);
            var res = collection.Where(x => x.Address.City == "Newark").ToList();
            _mock.Verify(x => x.Execute(
                "FT.SEARCH",
                "person-idx",
                "(@Address_City:{Newark})",
                "LIMIT",
                "0",
                "1000"
            ));
        }

        [Fact]
        public void TestNestedObjectStringSearchNested2Levels()
        {
            _mock.Setup(x => x.Execute(It.IsAny<string>(), It.IsAny<string[]>()))
                .Returns(_mockReply);

            var collection = new RedisCollection<Person>(_mock.Object, 1000);
            var res = collection.Where(x => x.Address.ForwardingAddress.City == "Newark").ToList();
            _mock.Verify(x => x.Execute(
                "FT.SEARCH",
                "person-idx",
                "(@Address_ForwardingAddress_City:{Newark})",
                "LIMIT",
                "0",
                "1000"
            ));
        }

        [Fact]
        public void TestNestedObjectNumericSearch()
        {
            _mock.Setup(x => x.Execute(It.IsAny<string>(), It.IsAny<string[]>()))
                .Returns(_mockReply);

            var collection = new RedisCollection<Person>(_mock.Object, 1000);
            var res = collection.Where(x => x.Address.HouseNumber == 4).ToList();
            _mock.Verify(x => x.Execute(
                "FT.SEARCH",
                "person-idx",
                "(@Address_HouseNumber:[4 4])",
                "LIMIT",
                "0",
                "1000"
            ));
        }

        [Fact]
        public void TestNestedObjectNumericSearch2Levels()
        {
            _mock.Setup(x => x.Execute(It.IsAny<string>(), It.IsAny<string[]>()))
                .Returns(_mockReply);

            var collection = new RedisCollection<Person>(_mock.Object, 1000);
            var res = collection.Where(x => x.Address.ForwardingAddress.HouseNumber == 4).ToList();
            _mock.Verify(x => x.Execute(
                "FT.SEARCH",
                "person-idx",
                "(@Address_ForwardingAddress_HouseNumber:[4 4])",
                "LIMIT",
                "0",
                "1000"
            ));
        }

        [Fact]
        public void TestNestedQueryOfGeo()
        {
            _mock.Setup(x => x.Execute(It.IsAny<string>(), It.IsAny<string[]>()))
                .Returns(_mockReply);

            var collection = new RedisCollection<Person>(_mock.Object, 1000);
            collection.GeoFilter(x => x.Address.Location, 5, 6.7, 50, GeoLocDistanceUnit.Kilometers).ToList();
            _mock.Verify(x => x.Execute(
                "FT.SEARCH",
                "person-idx",
                "*",
                "LIMIT",
                "0",
                "1000",
                "GEOFILTER",
                "Address_Location",
                "5",
                "6.7",
                "50",
                "km"
            ));
        }

        [Fact]
        public void TestNestedQueryOfGeo2Levels()
        {
            _mock.Setup(x => x.Execute(It.IsAny<string>(), It.IsAny<string[]>()))
                .Returns(_mockReply);

            var collection = new RedisCollection<Person>(_mock.Object, 1000);
            collection.GeoFilter(x => x.Address.ForwardingAddress.Location, 5, 6.7, 50, GeoLocDistanceUnit.Kilometers).ToList();
            _mock.Verify(x => x.Execute(
                "FT.SEARCH",
                "person-idx",
                "*",
                "LIMIT",
                "0",
                "1000",
                "GEOFILTER",
                "Address_ForwardingAddress_Location",
                "5",
                "6.7",
                "50",
                "km"
            ));
        }

        [Fact]
        public void TestArrayContains()
        {
            _mock.Setup(x => x.Execute(It.IsAny<string>(), It.IsAny<string[]>()))
                .Returns(_mockReply);

            var collection = new RedisCollection<Person>(_mock.Object, 1000);
            collection.Where(x => x.NickNames.Contains("Steve")).ToList();
            _mock.Verify(x => x.Execute(
                "FT.SEARCH",
                "person-idx",
                "(@NickNames:{Steve})",
                "LIMIT",
                "0",
                "1000"
            ));
        }

        [Fact]
        public void TestArrayContainsSpecialChar()
        {
            _mock.Setup(x => x.Execute(It.IsAny<string>(), It.IsAny<string[]>()))
                .Returns(_mockReply);

            var collection = new RedisCollection<Person>(_mock.Object, 1000);
            collection.Where(x => x.NickNames.Contains("Steve@redis.com")).ToList();
            _mock.Verify(x => x.Execute(
                "FT.SEARCH",
                "person-idx",
                "(@NickNames:{Steve\\@redis\\.com})",
                "LIMIT",
                "0",
                "1000"
            ));
        }

        [Fact]
        public void TestArrayContainsVar()
        {
            _mock.Setup(x => x.Execute(It.IsAny<string>(), It.IsAny<string[]>()))
                .Returns(_mockReply);

            var collection = new RedisCollection<Person>(_mock.Object, 1000);
            var steve = "Steve";
            collection.Where(x => x.NickNames.Contains(steve)).ToList();
            _mock.Verify(x => x.Execute(
                "FT.SEARCH",
                "person-idx",
                "(@NickNames:{Steve})",
                "LIMIT",
                "0",
                "1000"
            ));
        }

        [Fact]
        public void TestArrayContainsNested()
        {
            _mock.Setup(x => x.Execute(It.IsAny<string>(), It.IsAny<string[]>()))
                .Returns(_mockReply);

            var collection = new RedisCollection<Person>(_mock.Object, 1000);
            collection.Where(x => x.Mother.NickNames.Contains("Di")).ToList();
            _mock.Verify(x => x.Execute(
                "FT.SEARCH",
                "person-idx",
                "(@Mother_NickNames:{Di})",
                "LIMIT",
                "0",
                "1000"
            ));
        }

        [Fact]
        public async Task TestUpdateJson()
        {
            _mock.Setup(x => x.Execute("FT.SEARCH", It.IsAny<string[]>()))
                .Returns(_mockReply);
            _mock.Setup(x => x.ExecuteAsync("EVALSHA", It.IsAny<string[]>())).ReturnsAsync("42");
            _mock.Setup(x => x.ExecuteAsync("SCRIPT", It.IsAny<string[]>())).ReturnsAsync("cbbf1c4fab5064f419e469cc51c563f8bf51e6fb");
            var collection = new RedisCollection<Person>(_mock.Object);
            var steve = collection.First(x => x.Name == "Steve");
            steve.Age = 33;
            await collection.UpdateAsync(steve);
            _mock.Verify(x => x.ExecuteAsync("EVALSHA", It.IsAny<string>(), "1", "Redis.OM.Unit.Tests.RediSearchTests.Person:01FVN836BNQGYMT80V7RCVY73N", "SET", "$.Age", "33"));
            Scripts.ShaCollection.Clear();
        }

        [Fact]
        public async Task TestUpdateJsonUnloadedScriptAsync()
        {
            _mock.Setup(x => x.Execute("FT.SEARCH", It.IsAny<string[]>()))
                .Returns(_mockReply);
            _mock.Setup(x => x.ExecuteAsync("EVALSHA", It.IsAny<string[]>())).Throws(new RedisServerException("Failed on EVALSHA"));
            _mock.Setup(x => x.ExecuteAsync("EVAL", It.IsAny<string[]>())).ReturnsAsync("42");
            _mock.Setup(x => x.ExecuteAsync("SCRIPT", It.IsAny<string[]>())).ReturnsAsync("cbbf1c4fab5064f419e469cc51c563f8bf51e6fb");
            var collection = new RedisCollection<Person>(_mock.Object);
            var steve = collection.First(x => x.Name == "Steve");
            steve.Age = 33;
            await collection.UpdateAsync(steve);
            _mock.Verify(x => x.ExecuteAsync("EVALSHA", It.IsAny<string>(), "1", "Redis.OM.Unit.Tests.RediSearchTests.Person:01FVN836BNQGYMT80V7RCVY73N", "SET", "$.Age", "33"));
            _mock.Verify(x => x.ExecuteAsync("EVAL",Scripts.JsonDiffResolution, "1", "Redis.OM.Unit.Tests.RediSearchTests.Person:01FVN836BNQGYMT80V7RCVY73N", "SET", "$.Age", "33"));
            Scripts.ShaCollection.Clear();
        }

        [Fact]
        public void TestUpdateJsonUnloadedScript()
        {
            _mock.Setup(x => x.Execute("FT.SEARCH", It.IsAny<string[]>()))
                .Returns(_mockReply);
            _mock.Setup(x => x.Execute("EVALSHA", It.IsAny<string[]>())).Throws(new RedisServerException("Failed on EVALSHA"));
            _mock.Setup(x => x.Execute("EVAL", It.IsAny<string[]>())).Returns("42");
            _mock.Setup(x => x.Execute("SCRIPT", It.IsAny<string[]>())).Returns("cbbf1c4fab5064f419e469cc51c563f8bf51e6fb");
            var collection = new RedisCollection<Person>(_mock.Object);
            var steve = collection.First(x => x.Name == "Steve");
            steve.Age = 33;
            collection.Update(steve);
            _mock.Verify(x => x.Execute("EVALSHA", It.IsAny<string>(), "1", "Redis.OM.Unit.Tests.RediSearchTests.Person:01FVN836BNQGYMT80V7RCVY73N", "SET", "$.Age", "33"));
            _mock.Verify(x => x.Execute("EVAL",Scripts.JsonDiffResolution, "1", "Redis.OM.Unit.Tests.RediSearchTests.Person:01FVN836BNQGYMT80V7RCVY73N", "SET", "$.Age", "33"));
            Scripts.ShaCollection.Clear();
        }

        [Fact]
        public async Task TestUpdateJsonName()
        {
            _mock.Setup(x => x.Execute("FT.SEARCH", It.IsAny<string[]>()))
                .Returns(_mockReply);
            _mock.Setup(x => x.ExecuteAsync("EVALSHA", It.IsAny<string[]>())).ReturnsAsync("42");
            _mock.Setup(x => x.ExecuteAsync("SCRIPT", It.IsAny<string[]>())).ReturnsAsync("42");
            var collection = new RedisCollection<Person>(_mock.Object);
            var steve = collection.First(x => x.Name == "Steve");
            steve.Name = "Bob";
            await collection.UpdateAsync(steve);
            _mock.Verify(x => x.ExecuteAsync("EVALSHA", It.IsAny<string>(), "1", "Redis.OM.Unit.Tests.RediSearchTests.Person:01FVN836BNQGYMT80V7RCVY73N", "SET", "$.Name", "\"Bob\""));
            Scripts.ShaCollection.Clear();
        }

        [Fact]
        public async Task TestUpdateJsonNestedObject()
        {
            _mock.Setup(x => x.Execute("FT.SEARCH", It.IsAny<string[]>()))
                .Returns(_mockReply);
            _mock.Setup(x => x.ExecuteAsync("EVALSHA", It.IsAny<string[]>())).ReturnsAsync("42");
            _mock.Setup(x => x.ExecuteAsync("SCRIPT", It.IsAny<string[]>())).ReturnsAsync("cbbf1c4fab5064f419e469cc51c563f8bf51e6fb");
            var collection = new RedisCollection<Person>(_mock.Object);
            var steve = collection.First(x => x.Name == "Steve");
            steve.Address = new Address { State = "Florida" };
            await collection.UpdateAsync(steve);
            var expected = $"{{{Environment.NewLine}  \"State\": \"Florida\"{Environment.NewLine}}}";
            _mock.Verify(x => x.ExecuteAsync("EVALSHA", It.IsAny<string>(), "1", "Redis.OM.Unit.Tests.RediSearchTests.Person:01FVN836BNQGYMT80V7RCVY73N", "SET", "$.Address", expected));

            steve.Address.City = "Satellite Beach";
            await collection.UpdateAsync(steve);
            expected = "\"Satellite Beach\"";
            _mock.Verify(x => x.ExecuteAsync("EVALSHA", It.IsAny<string>(), "1", "Redis.OM.Unit.Tests.RediSearchTests.Person:01FVN836BNQGYMT80V7RCVY73N", "SET", "$.Address.City", expected));

            Scripts.ShaCollection.Clear();
        }

        [Fact]
        public async Task TestUpdateJsonWithDouble()
        {
            _mock.Setup(x => x.Execute("FT.SEARCH", It.IsAny<string[]>()))
                .Returns(_mockReply);
            _mock.Setup(x => x.ExecuteAsync("EVALSHA", It.IsAny<string[]>())).ReturnsAsync("42");
            _mock.Setup(x => x.ExecuteAsync("SCRIPT", It.IsAny<string[]>())).ReturnsAsync("42");
            var collection = new RedisCollection<Person>(_mock.Object);
            var steve = collection.First(x => x.Name == "Steve");
            steve.Age = 33;
            steve.Height = 71.5;
            await collection.UpdateAsync(steve);
            _mock.Verify(x => x.ExecuteAsync("EVALSHA", It.IsAny<string>(), "1", "Redis.OM.Unit.Tests.RediSearchTests.Person:01FVN836BNQGYMT80V7RCVY73N", "SET", "$.Age", "33", "SET", "$.Height", "71.5"));
            Scripts.ShaCollection.Clear();
        }

        [Fact]
        public async Task TestDeleteAsync()
        {
            const string key = "Redis.OM.Unit.Tests.RediSearchTests.Person:01FVN836BNQGYMT80V7RCVY73N";
            _mock.Setup(x => x.Execute("FT.SEARCH", It.IsAny<string[]>()))
                .Returns(_mockReply);
            _mock.Setup(x => x.ExecuteAsync("UNLINK", It.IsAny<string[]>())).ReturnsAsync("1");
            var colleciton = new RedisCollection<Person>(_mock.Object);
            var steve = colleciton.First(x => x.Name == "Steve");
            Assert.True(colleciton.StateManager.Data.ContainsKey(key));
            Assert.True(colleciton.StateManager.Snapshot.ContainsKey(key));
            await colleciton.DeleteAsync(steve);
            _mock.Verify(x => x.ExecuteAsync("UNLINK", key));
            Assert.False(colleciton.StateManager.Data.ContainsKey(key));
            Assert.False(colleciton.StateManager.Snapshot.ContainsKey(key));
        }

        [Fact]
        public void TestDelete()
        {
            const string key = "Redis.OM.Unit.Tests.RediSearchTests.Person:01FVN836BNQGYMT80V7RCVY73N";
            _mock.Setup(x => x.Execute("FT.SEARCH", It.IsAny<string[]>()))
                .Returns(_mockReply);
            _mock.Setup(x => x.ExecuteAsync("UNLINK", It.IsAny<string[]>())).ReturnsAsync("1");
            var colleciton = new RedisCollection<Person>(_mock.Object);
            var steve = colleciton.First(x => x.Name == "Steve");
            Assert.True(colleciton.StateManager.Data.ContainsKey(key));
            Assert.True(colleciton.StateManager.Snapshot.ContainsKey(key));
            colleciton.DeleteAsync(steve);
            _mock.Verify(x => x.ExecuteAsync("UNLINK", key));
            Assert.False(colleciton.StateManager.Data.ContainsKey(key));
            Assert.False(colleciton.StateManager.Snapshot.ContainsKey(key));
        }

        [Theory]
        [InlineData(true)]
        [InlineData(false)]
        public async Task TestFirstAsync(bool useExpression)
        {
            _mock.Setup(x => x.ExecuteAsync(It.IsAny<string>(), It.IsAny<string[]>()))
                .ReturnsAsync(_mockReply);

            var expectedPredicate = useExpression ? "(@TagField:{bob})" : "*";

            var collection = new RedisCollection<Person>(_mock.Object);
            if (useExpression)
            {
                _ = await collection.FirstAsync(x => x.TagField == "bob");
            }
            else
            {
                _ = await collection.FirstAsync();
            }

            _mock.Verify(x => x.ExecuteAsync(
                "FT.SEARCH",
                "person-idx",
                expectedPredicate,
                "LIMIT",
                "0",
                "1"));
        }

        [Theory]
        [InlineData(true)]
        [InlineData(false)]
        public async Task TestFirstAsyncNone(bool useExpression)
        {
            _mock.Setup(x => x.ExecuteAsync(It.IsAny<string>(), It.IsAny<string[]>()))
                .ReturnsAsync(_mockReplyNone);

            var expectedPredicate = useExpression ? "(@TagField:{bob})" : "*";

            var collection = new RedisCollection<Person>(_mock.Object);
            if (useExpression)
            {
                await Assert.ThrowsAsync<InvalidOperationException>(async () => await collection.FirstAsync(x => x.TagField == "bob"));
            }
            else
            {
                await Assert.ThrowsAsync<InvalidOperationException>(async () => await collection.FirstAsync());
            }
            _mock.Verify(x => x.ExecuteAsync(
                "FT.SEARCH",
                "person-idx",
                expectedPredicate,
                "LIMIT",
                "0",
                "1"));
        }

        [Theory]
        [InlineData(true)]
        [InlineData(false)]
        public async Task TestFirstOrDefaultAsync(bool useExpression)
        {
            _mock.Setup(x => x.ExecuteAsync(It.IsAny<string>(), It.IsAny<string[]>()))
                .ReturnsAsync(_mockReply);

            var expectedPredicate = useExpression ? "(@TagField:{bob})" : "*";

            var collection = new RedisCollection<Person>(_mock.Object);
            Person? res;
            if (useExpression)
            {
                res = await collection.FirstOrDefaultAsync(x => x.TagField == "bob");
            }
            else
            {
                res = await collection.FirstOrDefaultAsync();
            }

            Assert.NotNull(res);
            _mock.Verify(x => x.ExecuteAsync(
                "FT.SEARCH",
                "person-idx",
                expectedPredicate,
                "LIMIT",
                "0",
                "1"));
        }

        [Theory]
        [InlineData(true)]
        [InlineData(false)]
        public async Task TestFirstOrDefaultAsyncNone(bool useExpression)
        {
            _mock.Setup(x => x.ExecuteAsync(It.IsAny<string>(), It.IsAny<string[]>()))
                .ReturnsAsync(_mockReplyNone);

            var collection = new RedisCollection<Person>(_mock.Object);

            var expectedPredicate = useExpression ? "(@TagField:{bob})" : "*";

            Person? res;
            if (useExpression)
            {
                res = await collection.FirstOrDefaultAsync(x => x.TagField == "bob");
            }
            else
            {
                res = await collection.FirstOrDefaultAsync();
            }

            Assert.Null(res);
            _mock.Verify(x => x.ExecuteAsync(
                "FT.SEARCH",
                "person-idx",
                expectedPredicate,
                "LIMIT",
                "0",
                "1"));
        }

        [Theory]
        [InlineData(true)]
        [InlineData(false)]
        public async Task TestSingleAsync(bool useExpression)
        {
            _mock.Setup(x => x.ExecuteAsync(It.IsAny<string>(), It.IsAny<string[]>()))
                .ReturnsAsync(_mockReply);

            var expectedPredicate = useExpression ? "(@TagField:{bob})" : "*";
            var collection = new RedisCollection<Person>(_mock.Object);
            Person res;
            if (useExpression)
            {
                res = await collection.SingleAsync(x => x.TagField == "bob");
            }
            else
            {
                res = await collection.SingleAsync();
            }
            Assert.NotNull(res);
            _mock.Verify(x => x.ExecuteAsync(
                "FT.SEARCH",
                "person-idx",
                expectedPredicate,
                "LIMIT",
                "0",
                "1"));
        }

        [Theory]
        [InlineData(true)]
        [InlineData(false)]
        public async Task TestSingleAsyncNone(bool useExpression)
        {
            _mock.Setup(x => x.ExecuteAsync(It.IsAny<string>(), It.IsAny<string[]>()))
                .ReturnsAsync(_mockReplyNone);

            var collection = new RedisCollection<Person>(_mock.Object);
            var expectedPredicate = useExpression ? "(@TagField:{bob})" : "*";
            if (useExpression)
            {
                await Assert.ThrowsAsync<InvalidOperationException>(async () => await collection.SingleAsync(x => x.TagField == "bob"));
            }
            else
            {
                await Assert.ThrowsAsync<InvalidOperationException>(async () => await collection.SingleAsync());
            }

            _mock.Verify(x => x.ExecuteAsync(
                "FT.SEARCH",
                "person-idx",
                expectedPredicate,
                "LIMIT",
                "0",
                "1"));
        }

        [Theory]
        [InlineData(true)]
        [InlineData(false)]
        public async Task TestSingleAsyncTwo(bool useExpression)
        {
            _mock.Setup(x => x.ExecuteAsync(It.IsAny<string>(), It.IsAny<string[]>()))
                .ReturnsAsync(_mockReply2Count);

            var collection = new RedisCollection<Person>(_mock.Object);
            var expectedPredicate = useExpression ? "(@TagField:{bob})" : "*";
            if (useExpression)
            {
                await Assert.ThrowsAsync<InvalidOperationException>(async () => await collection.SingleAsync(x => x.TagField == "bob"));
            }
            else
            {
                await Assert.ThrowsAsync<InvalidOperationException>(async () => await collection.SingleAsync());
            }

            _mock.Verify(x => x.ExecuteAsync(
                "FT.SEARCH",
                "person-idx",
                expectedPredicate,
                "LIMIT",
                "0",
                "1"));
        }

        [Theory]
        [InlineData(true)]
        [InlineData(false)]
        public async Task TestSingleOrDefaultAsync(bool useExpression)
        {
            _mock.Setup(x => x.ExecuteAsync(It.IsAny<string>(), It.IsAny<string[]>()))
                .ReturnsAsync(_mockReply);

            var collection = new RedisCollection<Person>(_mock.Object);

            var expectedPredicate = useExpression ? "(@TagField:{bob})" : "*";

            Person? res;
            if (useExpression)
            {
                res = await collection.SingleOrDefaultAsync(x => x.TagField == "bob");
            }
            else
            {
                res = await collection.SingleOrDefaultAsync();
            }

            Assert.NotNull(res);
            _mock.Verify(x => x.ExecuteAsync(
                "FT.SEARCH",
                "person-idx",
                expectedPredicate,
                "LIMIT",
                "0",
                "1"));
        }

        [Theory]
        [InlineData(true)]
        [InlineData(false)]
        public async Task TestSingleOrDefaultAsyncNone(bool useExpression)
        {
            _mock.Setup(x => x.ExecuteAsync(It.IsAny<string>(), It.IsAny<string[]>()))
                .ReturnsAsync(_mockReplyNone);

            var collection = new RedisCollection<Person>(_mock.Object);

            var expectedPredicate = useExpression ? "(@TagField:{bob})" : "*";

            Person? res;
            if (useExpression)
            {
                res = await collection.SingleOrDefaultAsync(x => x.TagField == "bob");
            }
            else
            {
                res = await collection.SingleOrDefaultAsync();
            }

            Assert.Null(res);
            _mock.Verify(x => x.ExecuteAsync(
                "FT.SEARCH",
                "person-idx",
                expectedPredicate,
                "LIMIT",
                "0",
                "1"));
        }

        [Theory]
        [InlineData(true)]
        [InlineData(false)]
        public async Task TestSingleOrDefaultAsyncTwo(bool useExpression)
        {
            _mock.Setup(x => x.ExecuteAsync(It.IsAny<string>(), It.IsAny<string[]>()))
                .ReturnsAsync(_mockReply2Count);

            var collection = new RedisCollection<Person>(_mock.Object);

            var expectedPredicate = useExpression ? "(@TagField:{bob})" : "*";

            Person? res;
            if (useExpression)
            {
                res = await collection.SingleOrDefaultAsync(x => x.TagField == "bob");
            }
            else
            {
                res = await collection.SingleOrDefaultAsync();
            }

            Assert.Null(res);
            _mock.Verify(x => x.ExecuteAsync(
                "FT.SEARCH",
                "person-idx",
                expectedPredicate,
                "LIMIT",
                "0",
                "1"));
        }

        [Theory]
        [InlineData(true)]
        [InlineData(false)]
        public async Task TestAnyAsync(bool useExpression)
        {
            _mock.Setup(x => x.ExecuteAsync(It.IsAny<string>(), It.IsAny<string[]>()))
                .ReturnsAsync(_mockReply);

            var expectedPredicate = useExpression ? "(@TagField:{bob})" : "*";

            var collection = new RedisCollection<Person>(_mock.Object);

            var res = await (useExpression ? collection.AnyAsync(x => x.TagField == "bob") : collection.AnyAsync());
            Assert.True(res);
            _mock.Verify(x => x.ExecuteAsync(
                "FT.SEARCH",
                "person-idx",
                expectedPredicate,
                "LIMIT",
                "0",
                "0"));
        }

        [Theory]
        [InlineData(true)]
        [InlineData(false)]
        public async Task TestAnyAsyncNone(bool useExpression)
        {
            _mock.Setup(x => x.ExecuteAsync(It.IsAny<string>(), It.IsAny<string[]>()))
                .ReturnsAsync(_mockReplyNone);

            var collection = new RedisCollection<Person>(_mock.Object);

            var expectedPredicate = useExpression ? "(@TagField:{bob})" : "*";
            var res = await (useExpression ? collection.AnyAsync(x => x.TagField == "bob") : collection.AnyAsync());

            Assert.False(res);
            _mock.Verify(x => x.ExecuteAsync(
                "FT.SEARCH",
                "person-idx",
                expectedPredicate,
                "LIMIT",
                "0",
                "0"));
        }

        [Theory]
        [InlineData(true)]
        [InlineData(false)]
        public async Task TestCountAsync(bool useExpression)
        {
            _mock.Setup(x => x.ExecuteAsync(It.IsAny<string>(), It.IsAny<string[]>()))
                .ReturnsAsync(_mockReply);

            var collection = new RedisCollection<Person>(_mock.Object);

            var expectedPredicate = useExpression ? "(@TagField:{bob})" : "*";
            var res = await (useExpression ? collection.CountAsync(x => x.TagField == "bob") : collection.CountAsync());
            Assert.Equal(1, res);
            _mock.Verify(x => x.ExecuteAsync(
                "FT.SEARCH",
                "person-idx",
                expectedPredicate,
                "LIMIT",
                "0",
                "0"));
        }

        [Theory]
        [InlineData(true)]
        [InlineData(false)]
        public async Task TestCount2Async(bool useExpression)
        {
            _mock.Setup(x => x.ExecuteAsync(It.IsAny<string>(), It.IsAny<string[]>()))
                .ReturnsAsync(_mockReply2Count);

            var collection = new RedisCollection<Person>(_mock.Object);
            var expectedPredicate = useExpression ? "(@TagField:{bob})" : "*";
            var res = await (useExpression ? collection.CountAsync(x => x.TagField == "bob") : collection.CountAsync());
            Assert.Equal(2, res);
            _mock.Verify(x => x.ExecuteAsync(
                "FT.SEARCH",
                "person-idx",
                expectedPredicate,
                "LIMIT",
                "0",
                "0"));
        }

        [Fact]
        public async Task TestOrderByWithAsync()
        {
            _mock.Setup(x => x.ExecuteAsync(It.IsAny<string>(), It.IsAny<string[]>()))
                .ReturnsAsync(_mockReply2Count);
            var collection = new RedisCollection<Person>(_mock.Object);
            var expectedPredicate = "*";
            _ = await collection.OrderBy(x => x.Age).ToListAsync();
            _mock.Verify(x => x.ExecuteAsync(
                "FT.SEARCH",
                "person-idx",
                expectedPredicate,
                "LIMIT",
                "0",
                "100",
                "SORTBY",
                "Age",
                "ASC"));
        }

        [Fact]
        public async Task TestOrderByDescendingWithAsync()
        {
            _mock.Setup(x => x.ExecuteAsync(It.IsAny<string>(), It.IsAny<string[]>()))
                .ReturnsAsync(_mockReply2Count);
            var collection = new RedisCollection<Person>(_mock.Object);
            var expectedPredicate = "*";
            _ = await collection.OrderByDescending(x => x.Age).ToListAsync();
            _mock.Verify(x => x.ExecuteAsync(
                "FT.SEARCH",
                "person-idx",
                expectedPredicate,
                "LIMIT",
                "0",
                "100",
                "SORTBY",
                "Age",
                "DESC"));
        }

        [Fact]
        public async Task CombinedExpressionsWithFirstOrDefaultAsync()
        {
            _mock.Setup(x => x.ExecuteAsync(It.IsAny<string>(), It.IsAny<string[]>()))
                .ReturnsAsync(_mockReply2Count);

            var collection = new RedisCollection<Person>(_mock.Object);

            var expectedPredicate = "(@Name:\"Bob\")";
            _ = await collection.Where(x => x.Name == "Bob").FirstOrDefaultAsync();

            _mock.Verify(x => x.ExecuteAsync(
                "FT.SEARCH",
                "person-idx",
                expectedPredicate,
                "LIMIT",
                "0",
                "1"));
        }

        [Fact]
        public async Task CombinedExpressionsWithFirstAsync()
        {
            _mock.Setup(x => x.ExecuteAsync(It.IsAny<string>(), It.IsAny<string[]>()))
                .ReturnsAsync(_mockReply2Count);

            var collection = new RedisCollection<Person>(_mock.Object);

            var expectedPredicate = "(@Name:\"Bob\")";
            _ = await collection.Where(x => x.Name == "Bob").FirstAsync();

            _mock.Verify(x => x.ExecuteAsync(
                "FT.SEARCH",
                "person-idx",
                expectedPredicate,
                "LIMIT",
                "0",
                "1"));
        }

        [Fact]
        public async Task CombinedExpressionsWithAnyAsync()
        {
            _mock.Setup(x => x.ExecuteAsync(It.IsAny<string>(), It.IsAny<string[]>()))
                .ReturnsAsync(_mockReply2Count);

            var collection = new RedisCollection<Person>(_mock.Object);

            var expectedPredicate = "(@Name:\"Bob\")";
            _ = await collection.Where(x => x.Name == "Bob").AnyAsync();

            _mock.Verify(x => x.ExecuteAsync(
                "FT.SEARCH",
                "person-idx",
                expectedPredicate,
                "LIMIT",
                "0",
                "0"));
        }

        [Fact]
        public async Task CombinedExpressionsSingleOrDefaultAsync()
        {
            _mock.Setup(x => x.ExecuteAsync(It.IsAny<string>(), It.IsAny<string[]>()))
                .ReturnsAsync(_mockReply);

            var collection = new RedisCollection<Person>(_mock.Object);

            var expectedPredicate = "(@Name:\"Bob\")";
            _ = await collection.Where(x => x.Name == "Bob").SingleOrDefaultAsync();

            _mock.Verify(x => x.ExecuteAsync(
                "FT.SEARCH",
                "person-idx",
                expectedPredicate,
                "LIMIT",
                "0",
                "1"));
        }

        [Fact]
        public async Task CombinedExpressionsSingleAsync()
        {
            _mock.Setup(x => x.ExecuteAsync(It.IsAny<string>(), It.IsAny<string[]>()))
                .ReturnsAsync(_mockReply);

            var collection = new RedisCollection<Person>(_mock.Object);

            var expectedPredicate = "(@Name:\"Bob\")";
            _ = await collection.Where(x => x.Name == "Bob").SingleAsync();

            _mock.Verify(x => x.ExecuteAsync(
                "FT.SEARCH",
                "person-idx",
                expectedPredicate,
                "LIMIT",
                "0",
                "1"));
        }

        [Fact]
        public async Task CombinedExpressionsCountAsync()
        {
            _mock.Setup(x => x.ExecuteAsync(It.IsAny<string>(), It.IsAny<string[]>()))
                .ReturnsAsync(_mockReply);

            var collection = new RedisCollection<Person>(_mock.Object);

            var expectedPredicate = "(@Name:\"Bob\")";
            _ = await collection.Where(x => x.Name == "Bob").CountAsync();

            _mock.Verify(x => x.ExecuteAsync(
                "FT.SEARCH",
                "person-idx",
                expectedPredicate,
                "LIMIT",
                "0",
                "0"));
        }

        [Fact]
        public async Task TestCombinedExpressionWithExpressionFirstOrDefaultAsync()
        {
            _mock.Setup(x => x.ExecuteAsync(It.IsAny<string>(), It.IsAny<string[]>()))
                .ReturnsAsync(_mockReply2Count);

            var collection = new RedisCollection<Person>(_mock.Object);

            var expectedPredicate = "(@Name:\"Bob\")";
            _ = await collection.GeoFilter(x => x.Home, 5, 5, 10, GeoLocDistanceUnit.Miles).FirstOrDefaultAsync(x => x.Name == "Bob");

            _mock.Verify(x => x.ExecuteAsync(
                "FT.SEARCH",
                "person-idx",
                expectedPredicate,
                "LIMIT",
                "0",
                "1",
                "GEOFILTER",
                "Home",
                "5",
                "5",
                "10",
                "mi"));
        }

        [Fact]
        public async Task TestCombinedExpressionWithExpressionFirstAsync()
        {
            _mock.Setup(x => x.ExecuteAsync(It.IsAny<string>(), It.IsAny<string[]>()))
                .ReturnsAsync(_mockReply);

            var collection = new RedisCollection<Person>(_mock.Object);

            var expectedPredicate = "(@Name:\"Bob\")";
            _ = await collection.GeoFilter(x => x.Home, 5, 5, 10, GeoLocDistanceUnit.Miles).FirstAsync(x => x.Name == "Bob");

            _mock.Verify(x => x.ExecuteAsync(
                "FT.SEARCH",
                "person-idx",
                expectedPredicate,
                "LIMIT",
                "0",
                "1",
                "GEOFILTER",
                "Home",
                "5",
                "5",
                "10",
                "mi"));
        }

        [Fact]
        public async Task TestCombinedExpressionWithExpressionAnyAsync()
        {
            _mock.Setup(x => x.ExecuteAsync(It.IsAny<string>(), It.IsAny<string[]>()))
                .ReturnsAsync(_mockReply);

            var collection = new RedisCollection<Person>(_mock.Object);

            var expectedPredicate = "(@Name:\"Bob\")";
            _ = await collection.GeoFilter(x => x.Home, 5, 5, 10, GeoLocDistanceUnit.Miles).AnyAsync(x => x.Name == "Bob");

            _mock.Verify(x => x.ExecuteAsync(
                "FT.SEARCH",
                "person-idx",
                expectedPredicate,
                "LIMIT",
                "0",
                "0",
                "GEOFILTER",
                "Home",
                "5",
                "5",
                "10",
                "mi"));
        }

        [Fact]
        public async Task TestCombinedExpressionWithExpressionSingleAsync()
        {
            _mock.Setup(x => x.ExecuteAsync(It.IsAny<string>(), It.IsAny<string[]>()))
                .ReturnsAsync(_mockReply);

            var collection = new RedisCollection<Person>(_mock.Object);

            var expectedPredicate = "(@Name:\"Bob\")";
            _ = await collection.GeoFilter(x => x.Home, 5, 5, 10, GeoLocDistanceUnit.Miles).SingleAsync(x => x.Name == "Bob");

            _mock.Verify(x => x.ExecuteAsync(
                "FT.SEARCH",
                "person-idx",
                expectedPredicate,
                "LIMIT",
                "0",
                "1",
                "GEOFILTER",
                "Home",
                "5",
                "5",
                "10",
                "mi"));
        }

        [Fact]
        public async Task TestCombinedExpressionWithExpressionSingleOrDefaultAsync()
        {
            _mock.Setup(x => x.ExecuteAsync(It.IsAny<string>(), It.IsAny<string[]>()))
                .ReturnsAsync(_mockReply);

            var collection = new RedisCollection<Person>(_mock.Object);

            var expectedPredicate = "(@Name:\"Bob\")";
            _ = await collection.GeoFilter(x => x.Home, 5, 5, 10, GeoLocDistanceUnit.Miles).SingleOrDefaultAsync(x => x.Name == "Bob");

            _mock.Verify(x => x.ExecuteAsync(
                "FT.SEARCH",
                "person-idx",
                expectedPredicate,
                "LIMIT",
                "0",
                "1",
                "GEOFILTER",
                "Home",
                "5",
                "5",
                "10",
                "mi"));
        }

        [Fact]
        public async Task TestCombinedExpressionWithExpressionCountAsync()
        {
            _mock.Setup(x => x.ExecuteAsync(It.IsAny<string>(), It.IsAny<string[]>()))
                .ReturnsAsync(_mockReply);

            var collection = new RedisCollection<Person>(_mock.Object);

            var expectedPredicate = "(@Name:\"Bob\")";
            _ = await collection.GeoFilter(x => x.Home, 5, 5, 10, GeoLocDistanceUnit.Miles).CountAsync(x => x.Name == "Bob");

            _mock.Verify(x => x.ExecuteAsync(
                "FT.SEARCH",
                "person-idx",
                expectedPredicate,
                "LIMIT",
                "0",
                "0",
                "GEOFILTER",
                "Home",
                "5",
                "5",
                "10",
                "mi"));
        }

        [Fact]
        public async Task TestCreateIndexWithNoStopwords()
        {
            _mock.Setup(x => x.ExecuteAsync(It.IsAny<string>(), It.IsAny<string[]>()))
                .ReturnsAsync("OK");

            await _mock.Object.CreateIndexAsync(typeof(ObjectWithZeroStopwords));

            _mock.Verify(x => x.ExecuteAsync(
                "FT.CREATE",
                $"{nameof(ObjectWithZeroStopwords).ToLower()}-idx",
                "ON",
                "Hash",
                "PREFIX",
                "1",
                $"Redis.OM.Unit.Tests.{nameof(ObjectWithZeroStopwords)}:",
                "STOPWORDS",
                "0",
                "SCHEMA", "Name", "TAG", "SEPARATOR", "|"));
        }

        [Fact]
        public async Task TestCreateIndexWithTwoStopwords()
        {
            _mock.Setup(x => x.ExecuteAsync(It.IsAny<string>(), It.IsAny<string[]>()))
                .ReturnsAsync("OK");

            await _mock.Object.CreateIndexAsync(typeof(ObjectWithTwoStopwords));

            _mock.Verify(x => x.ExecuteAsync(
                "FT.CREATE",
                $"{nameof(ObjectWithTwoStopwords).ToLower()}-idx",
                "ON",
                "Hash",
                "PREFIX",
                "1",
                $"Redis.OM.Unit.Tests.{nameof(ObjectWithTwoStopwords)}:",
                "STOPWORDS", "2", "foo", "bar",
                "SCHEMA", "Name", "TAG", "SEPARATOR", "|"));
        }

        [Fact]
        public async Task TestCreateIndexWithStringlikeValueTypes()
        {
            _mock.Setup(x => x.ExecuteAsync(It.IsAny<string>(), It.IsAny<string[]>()))
                .ReturnsAsync("OK");

            await _mock.Object.CreateIndexAsync(typeof(ObjectWithStringLikeValueTypes));

            _mock.Verify(x => x.ExecuteAsync("FT.CREATE",
                "objectwithstringlikevaluetypes-idx",
                "ON",
                "Json",
                "PREFIX",
                "1",
                "Redis.OM.Unit.Tests.RediSearchTests.ObjectWithStringLikeValueTypes:",
                "SCHEMA",
                "$.Ulid", "AS", "Ulid", "TAG", "SEPARATOR", "|",
                "$.Boolean", "AS", "Boolean", "TAG", "SEPARATOR", "|",
                "$.Guid", "AS", "Guid", "TAG", "SEPARATOR", "|",
                "$.AnEnum", "AS", "AnEnum", "TAG",
                "$.AnEnumAsInt", "AS", "AnEnumAsInt", "NUMERIC",
                "$.Flags", "AS", "Flags", "TAG", "SEPARATOR", ","
                ));
        }

        [Fact]
        public async Task TestCreateIndexWithStringlikeValueTypesHash()
        {
            _mock.Setup(x => x.ExecuteAsync(It.IsAny<string>(), It.IsAny<string[]>()))
                .ReturnsAsync("OK");

            await _mock.Object.CreateIndexAsync(typeof(ObjectWithStringLikeValueTypesHash));

            _mock.Verify(x => x.ExecuteAsync("FT.CREATE",
                "objectwithstringlikevaluetypeshash-idx",
                "ON",
                "Hash",
                "PREFIX",
                "1",
                "Redis.OM.Unit.Tests.RediSearchTests.ObjectWithStringLikeValueTypesHash:",
                "SCHEMA",
                "Ulid",
                "TAG", "SEPARATOR", "|",
                "Boolean",
                "TAG", "SEPARATOR", "|", "Guid", "TAG", "SEPARATOR", "|", "AnEnum", "NUMERIC"
            ));
        }

        [Fact]
        public async Task TestCreateIndexWithDatetimeValue()
        {
            _mock.Setup(x => x.ExecuteAsync(It.IsAny<string>(), It.IsAny<string[]>()))
                .ReturnsAsync("OK");

            await _mock.Object.CreateIndexAsync(typeof(ObjectWithDateTime));
            await _mock.Object.CreateIndexAsync(typeof(ObjectWithDateTimeHash));

            _mock.Verify(x => x.ExecuteAsync("FT.CREATE",
                "objectwithdatetime-idx",
                "ON",
                "Json",
                "PREFIX",
                "1",
                "Redis.OM.Unit.Tests.RediSearchTests.ObjectWithDateTime:",
                "SCHEMA",
                "$.Timestamp", "AS", "Timestamp", "NUMERIC", "SORTABLE",
                "$.NullableTimestamp", "AS", "NullableTimestamp", "NUMERIC"
            ));

            _mock.Verify(x => x.ExecuteAsync("FT.CREATE",
                "objectwithdatetimehash-idx",
                "ON",
                "Hash",
                "PREFIX",
                "1",
                "Redis.OM.Unit.Tests.RediSearchTests.ObjectWithDateTimeHash:",
                "SCHEMA",
                "Timestamp", "NUMERIC",
                "NullableTimestamp", "NUMERIC"
            ));
        }

        [Fact]
        public async Task TestQueryOfUlid()
        {
            _mock.Setup(x => x.ExecuteAsync(It.IsAny<string>(), It.IsAny<string[]>()))
                .ReturnsAsync(_mockReply);

            var collection = new RedisCollection<ObjectWithStringLikeValueTypes>(_mock.Object);

            var ulid = Ulid.NewUlid();

            await collection.Where(x => x.Ulid == ulid).ToListAsync();
            var expectedPredicate = $"(@Ulid:{{{ulid}}})";

            _mock.Verify(x => x.ExecuteAsync("FT.SEARCH", "objectwithstringlikevaluetypes-idx", expectedPredicate, "LIMIT", "0", "100"));
        }

        [Fact]
        public async Task TestQueryOfGuid()
        {
            _mock.Setup(x => x.ExecuteAsync(It.IsAny<string>(), It.IsAny<string[]>()))
                .ReturnsAsync(_mockReply);

            var collection = new RedisCollection<ObjectWithStringLikeValueTypes>(_mock.Object);

            var guid = Guid.NewGuid();

            await collection.Where(x => x.Guid == guid).ToListAsync();

            var expectedPredicate = $"(@Guid:{{{ExpressionParserUtilities.EscapeTagField(guid.ToString())}}})";

            _mock.Verify(x => x.ExecuteAsync("FT.SEARCH", "objectwithstringlikevaluetypes-idx", expectedPredicate, "LIMIT", "0", "100"));
        }

        [Fact]
        public async Task TestQueryOfBoolean()
        {
            _mock.Setup(x => x.ExecuteAsync(It.IsAny<string>(), It.IsAny<string[]>()))
                .ReturnsAsync(_mockReply);

            var collection = new RedisCollection<ObjectWithStringLikeValueTypes>(_mock.Object);

            var boolean = true;

            await collection.Where(x => x.Boolean == true).ToListAsync();

            var expectedPredicate = $"(@Boolean:{{{true}}})";

            _mock.Verify(x => x.ExecuteAsync("FT.SEARCH", "objectwithstringlikevaluetypes-idx", expectedPredicate, "LIMIT", "0", "100"));
        }

        [Fact]
        public async Task TestQueryOfEnum()
        {
            _mock.Setup(x => x.ExecuteAsync(It.IsAny<string>(), It.IsAny<string[]>()))
                .ReturnsAsync(_mockReply);

            var collection = new RedisCollection<ObjectWithStringLikeValueTypes>(_mock.Object);

            var anEnum = AnEnum.two;

            await collection.Where(x => x.AnEnum == AnEnum.two && x.AnEnumAsInt == anEnum).ToListAsync();

            var expectedPredicate = $"((@AnEnum:{{{AnEnum.two}}}) (@AnEnumAsInt:[1 1]))";

            _mock.Verify(x => x.ExecuteAsync("FT.SEARCH", "objectwithstringlikevaluetypes-idx", expectedPredicate, "LIMIT", "0", "100"));
        }

        [Fact]
        public async Task TestQueryOfEnumHash()
        {
            _mock.Setup(x => x.ExecuteAsync(It.IsAny<string>(), It.IsAny<string[]>()))
                .ReturnsAsync(_mockReply);

            var collection = new RedisCollection<ObjectWithStringLikeValueTypesHash>(_mock.Object);

            var anEnum = AnEnum.two;

            await collection.Where(x => x.AnEnum == AnEnum.two).ToListAsync();

            var expectedPredicate = $"(@AnEnum:[1 1])";

            _mock.Verify(x => x.ExecuteAsync("FT.SEARCH", "objectwithstringlikevaluetypeshash-idx", expectedPredicate, "LIMIT", "0", "100"));
        }

        [Fact]
        public async Task TestGreaterThanEnumQuery()
        {
            _mock.Setup(x => x.ExecuteAsync(It.IsAny<string>(), It.IsAny<string[]>()))
                .ReturnsAsync(_mockReply);

            var collection = new RedisCollection<ObjectWithStringLikeValueTypes>(_mock.Object);

            var anEnum = AnEnum.two;

            await collection.Where(x => (int)x.AnEnumAsInt > 1).ToListAsync();

            var expectedPredicate = "(@AnEnumAsInt:[(1 inf])";

            _mock.Verify(x => x.ExecuteAsync("FT.SEARCH", "objectwithstringlikevaluetypes-idx", expectedPredicate, "LIMIT", "0", "100"));
        }

        [Fact]
        public async Task TestIndexCreationWithEmbeddedListOfDocuments()
        {
            _mock.Setup(x => x.ExecuteAsync("FT.CREATE", It.IsAny<string[]>())).ReturnsAsync("OK");
            await _mock.Object.CreateIndexAsync(typeof(ObjectWithEmbeddedArrayOfObjects));
            _mock.Verify(x => x.ExecuteAsync("FT.CREATE",
                "objectwithembeddedarrayofobjects-idx",
                "ON",
                "Json",
                "PREFIX",
                "1",
                "Redis.OM.Unit.Tests.RediSearchTests.ObjectWithEmbeddedArrayOfObjects:",
                "SCHEMA",
                "$.Addresses[*].City", "AS", "Addresses_City", "TAG", "SEPARATOR", "|",
                "$.Addresses[*].State", "AS", "Addresses_State", "TAG", "SEPARATOR", "|",
                "$.Addresses[*].AddressType", "AS", "Addresses_AddressType", "TAG",
                "$.Addresses[*].Boolean", "AS", "Addresses_Boolean", "TAG", "SEPARATOR", "|",
                "$.Addresses[*].Guid", "AS", "Addresses_Guid", "TAG", "SEPARATOR", "|",
                "$.Addresses[*].Ulid", "AS", "Addresses_Ulid", "TAG", "SEPARATOR", "|",
                "$.AddressList[*].City", "AS", "AddressList_City", "TAG", "SEPARATOR", "|",
                "$.AddressList[*].State", "AS", "AddressList_State", "TAG", "SEPARATOR", "|",
                "$.Name", "AS", "Name", "TAG", "SEPARATOR", "|", "$.Numeric", "AS", "Numeric", "NUMERIC"));
        }

        [Fact]
        public async Task TestAnyQueryForArrayOfEmbeddedObjects()
        {
            _mock.Setup(x => x.ExecuteAsync(It.IsAny<string>(), It.IsAny<string[]>()))
                .ReturnsAsync(_mockReply);

            var collection = new RedisCollection<ObjectWithEmbeddedArrayOfObjects>(_mock.Object);

            await collection.Where(x =>
                x.Addresses.Any(a => a.City == "Satellite Beach")).ToListAsync();

            _mock.Verify(x => x.ExecuteAsync(
                "FT.SEARCH",
                "objectwithembeddedarrayofobjects-idx",
                "(@Addresses_City:{Satellite\\ Beach})",
                "LIMIT",
                "0",
                "100"));
        }

        [Fact]
        public async Task TestAnyQueryForArrayOfEmbeddedObjectsEnum()
        {
            _mock.Setup(x => x.ExecuteAsync(It.IsAny<string>(), It.IsAny<string[]>()))
                .ReturnsAsync(_mockReply);

            var collection = new RedisCollection<ObjectWithEmbeddedArrayOfObjects>(_mock.Object);

            await collection.Where(x =>
                x.Addresses.Any(a => a.AddressType == AddressType.Home)).ToListAsync();

            _mock.Verify(x => x.ExecuteAsync(
                "FT.SEARCH",
                "objectwithembeddedarrayofobjects-idx",
                "(@Addresses_AddressType:{Home})",
                "LIMIT",
                "0",
                "100"));
        }

        [Fact]
        public async Task TestAnyQueryForArrayOfEmbeddedObjectsExtraPredicate()
        {
            _mock.Setup(x => x.ExecuteAsync(It.IsAny<string>(), It.IsAny<string[]>()))
                .ReturnsAsync(_mockReply);

            var collection = new RedisCollection<ObjectWithEmbeddedArrayOfObjects>(_mock.Object);

            await collection.Where(x =>
               x.Numeric == 100 || x.Name == "Bob" && x.Addresses.Any(a => a.City == "Satellite Beach")).ToListAsync();

            _mock.Verify(x => x.ExecuteAsync(
                "FT.SEARCH",
                "objectwithembeddedarrayofobjects-idx",
                "((@Numeric:[100 100]) | ((@Name:{Bob}) (@Addresses_City:{Satellite\\ Beach})))",
                "LIMIT",
                "0",
                "100"));
        }

        [Fact]
        public async Task TestAnyQueryForArrayOfEmbeddedObjectsMultipleAnys()
        {
            _mock.Setup(x => x.ExecuteAsync(It.IsAny<string>(), It.IsAny<string[]>()))
                .ReturnsAsync(_mockReply);

            var collection = new RedisCollection<ObjectWithEmbeddedArrayOfObjects>(_mock.Object);

            await collection.Where(x =>
                x.Addresses.Any(a => a.City == "Satellite Beach") && x.AddressList.Any(x => x.City == "Newark")).ToListAsync();

            _mock.Verify(x => x.ExecuteAsync(
                "FT.SEARCH",
                "objectwithembeddedarrayofobjects-idx",
                "((@Addresses_City:{Satellite\\ Beach}) (@AddressList_City:{Newark}))",
                "LIMIT",
                "0",
                "100"));
        }

        [Fact]
        public async Task TestAnyQueryForArrayOfEmbeddedObjectsMultiplePredicatesInsideAny()
        {
            _mock.Setup(x => x.ExecuteAsync(It.IsAny<string>(), It.IsAny<string[]>()))
                .ReturnsAsync(_mockReply);

            var collection = new RedisCollection<ObjectWithEmbeddedArrayOfObjects>(_mock.Object);

            await collection.Where(x =>
                x.Addresses.Any(a => a.City == "Satellite Beach" && a.State == "Florida")).ToListAsync();

            _mock.Verify(x => x.ExecuteAsync(
                "FT.SEARCH",
                "objectwithembeddedarrayofobjects-idx",
                "((@Addresses_City:{Satellite\\ Beach}) (@Addresses_State:{Florida}))",
                "LIMIT",
                "0",
                "100"));
        }

        [Fact]
        public async Task TestAnyQueryForArrayOfEmbeddedObjectsOtherTypes()
        {
            _mock.Setup(x => x.ExecuteAsync(It.IsAny<string>(), It.IsAny<string[]>()))
                .ReturnsAsync(_mockReply);

            var boolean = true;
            var ulid = Ulid.NewUlid();
            var guid = Guid.NewGuid();

            var collection = new RedisCollection<ObjectWithEmbeddedArrayOfObjects>(_mock.Object);

            await collection.Where(x =>
                x.Addresses.Any(a => a.Ulid == ulid) && x.Addresses.Any(a => a.Guid == guid) && x.Addresses.Any(a => a.Boolean == boolean)).ToListAsync();

            _mock.Verify(x => x.ExecuteAsync(
                "FT.SEARCH",
                "objectwithembeddedarrayofobjects-idx",
                $"(((@Addresses_Ulid:{{{ulid}}}) (@Addresses_Guid:{{{ExpressionParserUtilities.EscapeTagField(guid.ToString())}}})) (@Addresses_Boolean:{{{boolean}}}))",
                "LIMIT",
                "0",
                "100"));
        }

        [Fact]
        public async Task TestAnyQueryForListOfEmbeddedObjects()
        {
            _mock.Setup(x => x.ExecuteAsync(It.IsAny<string>(), It.IsAny<string[]>()))
                .ReturnsAsync(_mockReply);

            var collection = new RedisCollection<ObjectWithEmbeddedArrayOfObjects>(_mock.Object);

            await collection.Where(x =>
                x.AddressList.Any(a => a.City == "Satellite Beach")).ToListAsync();

            _mock.Verify(x => x.ExecuteAsync(
                "FT.SEARCH",
                "objectwithembeddedarrayofobjects-idx",
                "(@AddressList_City:{Satellite\\ Beach})",
                "LIMIT",
                "0",
                "100"));
        }

        [Fact]
        public async Task TestAnyQueryForArrayOfEmbeddedObjectsMultiVariat()
        {
            _mock.Setup(x => x.ExecuteAsync(It.IsAny<string>(), It.IsAny<string[]>()))
                .ReturnsAsync(_mockReply);

            var collection = new RedisCollection<ObjectWithEmbeddedArrayOfObjects>(_mock.Object);

            await collection.Where(x =>
                x.Addresses.Any(a => a.City == "Satellite Beach" && a.State == "Florida")).ToListAsync();

            _mock.Verify(x => x.ExecuteAsync(
                "FT.SEARCH",
                "objectwithembeddedarrayofobjects-idx",
                "((@Addresses_City:{Satellite\\ Beach}) (@Addresses_State:{Florida}))",
                "LIMIT",
                "0",
                "100"));
        }

        [Fact]
        public async Task SearchWithMultipleWhereClauses()
        {
            _mock.Setup(x => x.ExecuteAsync(It.IsAny<string>(), It.IsAny<string[]>()))
                .ReturnsAsync(_mockReply);

            var collection = new RedisCollection<Person>(_mock.Object);

            await collection
                .Where(x => x.Name == "steve")
                .Where(x => x.Age == 32)
                .Where(x => x.TagField == "foo").ToListAsync();

            _mock.Verify(x => x.ExecuteAsync(
                "FT.SEARCH",
                "person-idx",
                "(((@Name:\"steve\") (@Age:[32 32])) (@TagField:{foo}))",
                "LIMIT",
                "0",
                "100"));
        }

        [Fact]
        public async Task TestAsyncMaterializationMethodsWithComibnedQueries()
        {
            _mock.Setup(x => x.ExecuteAsync(It.IsAny<string>(), It.IsAny<string[]>()))
                .ReturnsAsync(_mockReply);
            var collection = new RedisCollection<Person>(_mock.Object);
            _ = await collection.Where(x => x.TagField == "CountAsync")
                .CountAsync(x => x.Age == 32);
            _ = await collection.Where(x => x.TagField == "AnyAsync")
                .AnyAsync(x => x.Age == 32);
            _ = await collection.Where(x => x.TagField == "SingleAsync")
                .SingleAsync(x => x.Age == 32);
            _ = await collection.Where(x => x.TagField == "SingleOrDefaultAsync")
                .SingleOrDefaultAsync(x => x.Age == 32);
            _ = await collection.Where(x => x.TagField == "FirstAsync")
                .FirstAsync(x => x.Age == 32);
            _ = await collection.Where(x => x.TagField == "FirstOrDefaultAsync")
                .FirstOrDefaultAsync(x => x.Age == 32);

            _mock.Verify(x => x.ExecuteAsync(
                "FT.SEARCH",
                "person-idx",
                "((@TagField:{CountAsync}) (@Age:[32 32]))",
                "LIMIT",
                "0",
                "0"));
            _mock.Verify(x => x.ExecuteAsync(
                "FT.SEARCH",
                "person-idx",
                "((@TagField:{AnyAsync}) (@Age:[32 32]))",
                "LIMIT",
                "0",
                "0"));
            _mock.Verify(x => x.ExecuteAsync(
                "FT.SEARCH",
                "person-idx",
                "((@TagField:{SingleAsync}) (@Age:[32 32]))",
                "LIMIT",
                "0",
                "1"));
            _mock.Verify(x => x.ExecuteAsync(
                "FT.SEARCH",
                "person-idx",
                "((@TagField:{FirstAsync}) (@Age:[32 32]))",
                "LIMIT",
                "0",
                "1"));

            _mock.Verify(x => x.ExecuteAsync(
                "FT.SEARCH",
                "person-idx",
                "((@TagField:{SingleOrDefaultAsync}) (@Age:[32 32]))",
                "LIMIT",
                "0",
                "1"));
            _mock.Verify(x => x.ExecuteAsync(
                "FT.SEARCH",
                "person-idx",
                "((@TagField:{FirstOrDefaultAsync}) (@Age:[32 32]))",
                "LIMIT",
                "0",
                "1"));
        }

        [Fact]
        public void TestMaterializationMethodsWithComibnedQueries()
        {
            _mock.Setup(x => x.Execute(It.IsAny<string>(), It.IsAny<string[]>()))
                .Returns(_mockReply);
            var collection = new RedisCollection<Person>(_mock.Object).Where(x => x.Age == 32);
            _ = collection.Count(x => x.TagField == "Count");
            _ = collection.Any(x => x.TagField == "Any");
            _ = collection.Single(x => x.TagField == "Single");
            _ = collection.SingleOrDefault(x => x.TagField == "SingleOrDefault");
            _ = collection.First(x => x.TagField == "First");
            _ = collection.FirstOrDefault(x => x.TagField == "FirstOrDefault");

            _mock.Verify(x => x.Execute(
                "FT.SEARCH",
                "person-idx",
                "((@Age:[32 32]) (@TagField:{Count}))",
                "LIMIT",
                "0",
                "0"));
            _mock.Verify(x => x.Execute(
                "FT.SEARCH",
                "person-idx",
                "((@Age:[32 32]) (@TagField:{Any}))",
                "LIMIT",
                "0",
                "0"));
            _mock.Verify(x => x.Execute(
                "FT.SEARCH",
                "person-idx",
                "((@Age:[32 32]) (@TagField:{Single}))",
                "LIMIT",
                "0",
                "1"));
            _mock.Verify(x => x.Execute(
                "FT.SEARCH",
                "person-idx",
                "((@Age:[32 32]) (@TagField:{First}))",
                "LIMIT",
                "0",
                "1"));

            _mock.Verify(x => x.Execute(
                "FT.SEARCH",
                "person-idx",
                "((@Age:[32 32]) (@TagField:{SingleOrDefault}))",
                "LIMIT",
                "0",
                "1"));
            _mock.Verify(x => x.Execute(
                "FT.SEARCH",
                "person-idx",
                "((@Age:[32 32]) (@TagField:{FirstOrDefault}))",
                "LIMIT",
                "0",
                "1"));
        }

        [Fact]
        public void SearchTagFieldContains()
        {
            var potentialTagFieldValues = new string[] { "Steve", "Alice", "Bob" };
            _mock.Setup(x => x.Execute(It.IsAny<string>(), It.IsAny<string[]>()))
                .Returns(_mockReply);
            var collection = new RedisCollection<Person>(_mock.Object).Where(x => potentialTagFieldValues.Contains(x.TagField));
            collection.ToList();
            _mock.Verify(x => x.Execute(
                "FT.SEARCH",
                "person-idx",
                "(@TagField:{Steve|Alice|Bob})",
                "LIMIT",
                "0",
                "100"));
        }

        [Fact]
        public void SearchTextFieldContains()
        {
            var potentialTextFieldValues = new string[] { "Steve", "Alice", "Bob" };
            _mock.Setup(x => x.Execute(It.IsAny<string>(), It.IsAny<string[]>()))
                .Returns(_mockReply);
            var collection = new RedisCollection<Person>(_mock.Object).Where(x => potentialTextFieldValues.Contains(x.Name));
            collection.ToList();
            _mock.Verify(x => x.Execute(
                "FT.SEARCH",
                "person-idx",
                "(@Name:Steve|Alice|Bob)",
                "LIMIT",
                "0",
                "100"));
        }

        [Fact]
        public void SearchNumericFieldContains()
        {
            var potentialTagFieldValues = new int?[] { 35, 50, 60 };
            _mock.Setup(x => x.Execute(It.IsAny<string>(), It.IsAny<string[]>()))
                .Returns(_mockReply);
            var collection = new RedisCollection<Person>(_mock.Object).Where(x => potentialTagFieldValues.Contains(x.Age));
            collection.ToList();
            _mock.Verify(x => x.Execute(
                "FT.SEARCH",
                "person-idx",
                "@Age:[35 35]|@Age:[50 50]|@Age:[60 60]",
                "LIMIT",
                "0",
                "100"));
        }

        [Fact]
        public void Issue201()
        {
            _mock.Setup(x => x.Execute(It.IsAny<string>(), It.IsAny<string[]>()))
                .Returns(_mockReply);

            var p1 = new Person() { Name = "Steve" };
            var collection = new RedisCollection<Person>(_mock.Object, 1000);
            collection.Where(x => x.NickNames.Contains(p1.Name)).ToList();

            _mock.Verify(x => x.Execute(
                "FT.SEARCH",
                "person-idx",
                "(@NickNames:{Steve})",
                "LIMIT",
                "0",
                "1000"
            ));
        }

        [Fact]
        public void RangeOnDatetime()
        {
            _mock.Setup(x => x.Execute(It.IsAny<string>(), It.IsAny<string[]>()))
                .Returns(_mockReply);

            var timestamp = DateTime.Now;
            var timeAnHourAgo = timestamp.Subtract(TimeSpan.FromHours(1));
            var timeAnHourAgoMilliseconds = new DateTimeOffset(timeAnHourAgo).ToUnixTimeMilliseconds();
            DateTime? timeTwoHoursAgoNullable = timestamp.Subtract(TimeSpan.FromHours(2));
            var timeTwoHoursAgoMilliseconds = new DateTimeOffset(timeTwoHoursAgoNullable.Value).ToUnixTimeMilliseconds();

            var collection = new RedisCollection<ObjectWithDateTime>(_mock.Object, 1000);

            var mockObj = new ObjectWithDateTime { Timestamp = timestamp.Subtract(TimeSpan.FromHours(3)) };
            var timeThreeHoursAgoMilliseconds = new DateTimeOffset(mockObj.Timestamp).ToUnixTimeMilliseconds();
            collection.Where(x => x.Timestamp == timeAnHourAgo).ToList();
            collection.Where(x => x.Timestamp > timeAnHourAgo).ToList();
            collection.Where(x => x.NullableTimestamp > timeAnHourAgo).ToList();

            collection.Where(x => x.Timestamp > timeTwoHoursAgoNullable).ToList();
            collection.Where(x => x.NullableTimestamp > timeTwoHoursAgoNullable).ToList();

            collection.Where(x => x.Timestamp > mockObj.Timestamp).ToList();
            collection.Where(x => x.NullableTimestamp > mockObj.Timestamp).ToList();

            _mock.Verify(x => x.Execute(
                "FT.SEARCH",
                "objectwithdatetime-idx",
                $"(@Timestamp:[{timeAnHourAgoMilliseconds} {timeAnHourAgoMilliseconds}])",
                "LIMIT",
                "0",
                "1000"
            ));

            _mock.Verify(x => x.Execute(
                "FT.SEARCH",
                "objectwithdatetime-idx",
                $"(@Timestamp:[({timeAnHourAgoMilliseconds} inf])",
                "LIMIT",
                "0",
                "1000"
            ));

            _mock.Verify(x => x.Execute(
                "FT.SEARCH",
                "objectwithdatetime-idx",
                $"(@NullableTimestamp:[({timeAnHourAgoMilliseconds} inf])",
                "LIMIT",
                "0",
                "1000"
            ));

            _mock.Verify(x => x.Execute(
                "FT.SEARCH",
                "objectwithdatetime-idx",
                $"(@Timestamp:[({timeTwoHoursAgoMilliseconds} inf])",
                "LIMIT",
                "0",
                "1000"
            ));

            _mock.Verify(x => x.Execute(
                "FT.SEARCH",
                "objectwithdatetime-idx",
                $"(@NullableTimestamp:[({timeTwoHoursAgoMilliseconds} inf])",
                "LIMIT",
                "0",
                "1000"
            ));

            _mock.Verify(x => x.Execute(
                "FT.SEARCH",
                "objectwithdatetime-idx",
                $"(@Timestamp:[({timeThreeHoursAgoMilliseconds} inf])",
                "LIMIT",
                "0",
                "1000"
            ));

            _mock.Verify(x => x.Execute(
                "FT.SEARCH",
                "objectwithdatetime-idx",
                $"(@NullableTimestamp:[({timeThreeHoursAgoMilliseconds} inf])",
                "LIMIT",
                "0",
                "1000"
            ));
        }

        [Fact]
        public async Task RangeOnDatetimeAsync()
        {
            _mock.Setup(x => x.ExecuteAsync(It.IsAny<string>(), It.IsAny<string[]>()))
                .ReturnsAsync(_mockReply);

            var timestamp = DateTime.Now;
            var timeAnHourAgo = timestamp.Subtract(TimeSpan.FromHours(1));
            DateTime? timeTwoHoursAgoNullable = timestamp.Subtract(TimeSpan.FromHours(2));
            var timeTwoHoursAgoMilliseconds = new DateTimeOffset(timeTwoHoursAgoNullable.Value).ToUnixTimeMilliseconds();
            var timeAnHourAgoMilliseconds = new DateTimeOffset(timeAnHourAgo).ToUnixTimeMilliseconds();
            var collection = new RedisCollection<ObjectWithDateTime>(_mock.Object, 1000);

            var mockObj = new ObjectWithDateTime { Timestamp = timestamp.Subtract(TimeSpan.FromHours(3)) };
            var timeThreeHoursAgoMilliseconds = new DateTimeOffset(mockObj.Timestamp).ToUnixTimeMilliseconds();
            await collection.Where(x => x.Timestamp == timeAnHourAgo).ToListAsync();
            await collection.Where(x => x.Timestamp > timeAnHourAgo).ToListAsync();
            await collection.Where(x => x.NullableTimestamp > timeAnHourAgo).ToListAsync();

            await collection.Where(x => x.Timestamp > timeTwoHoursAgoNullable).ToListAsync();
            await collection.Where(x => x.NullableTimestamp > timeTwoHoursAgoNullable).ToListAsync();

            await collection.Where(x => x.Timestamp > mockObj.Timestamp).ToListAsync();
            await collection.Where(x => x.NullableTimestamp > mockObj.Timestamp).ToListAsync();

            _mock.Verify(x => x.ExecuteAsync(
                "FT.SEARCH",
                "objectwithdatetime-idx",
                $"(@Timestamp:[{timeAnHourAgoMilliseconds} {timeAnHourAgoMilliseconds}])",
                "LIMIT",
                "0",
                "1000"
            ));

            _mock.Verify(x => x.ExecuteAsync(
                "FT.SEARCH",
                "objectwithdatetime-idx",
                $"(@Timestamp:[({timeAnHourAgoMilliseconds} inf])",
                "LIMIT",
                "0",
                "1000"
            ));

            _mock.Verify(x => x.ExecuteAsync(
                "FT.SEARCH",
                "objectwithdatetime-idx",
                $"(@NullableTimestamp:[({timeAnHourAgoMilliseconds} inf])",
                "LIMIT",
                "0",
                "1000"
            ));

            _mock.Verify(x => x.ExecuteAsync(
                "FT.SEARCH",
                "objectwithdatetime-idx",
                $"(@Timestamp:[({timeTwoHoursAgoMilliseconds} inf])",
                "LIMIT",
                "0",
                "1000"
            ));

            _mock.Verify(x => x.ExecuteAsync(
                "FT.SEARCH",
                "objectwithdatetime-idx",
                $"(@NullableTimestamp:[({timeTwoHoursAgoMilliseconds} inf])",
                "LIMIT",
                "0",
                "1000"
            ));

            _mock.Verify(x => x.ExecuteAsync(
                "FT.SEARCH",
                "objectwithdatetime-idx",
                $"(@Timestamp:[({timeThreeHoursAgoMilliseconds} inf])",
                "LIMIT",
                "0",
                "1000"
            ));

            _mock.Verify(x => x.ExecuteAsync(
                "FT.SEARCH",
                "objectwithdatetime-idx",
                $"(@NullableTimestamp:[({timeThreeHoursAgoMilliseconds} inf])",
                "LIMIT",
                "0",
                "1000"
            ));
        }

        [Fact]
        public async Task RangeOnDatetimeAsyncHash()
        {
            _mock.Setup(x => x.ExecuteAsync(It.IsAny<string>(), It.IsAny<string[]>()))
                .ReturnsAsync(_mockReply);

            var timestamp = DateTime.Now;
            var timeAnHourAgo = timestamp.Subtract(TimeSpan.FromHours(1));
            DateTime? timeTwoHoursAgoNullable = timestamp.Subtract(TimeSpan.FromHours(2));
            var timeTwoHoursAgoMilliseconds = new DateTimeOffset(timeTwoHoursAgoNullable.Value).ToUnixTimeMilliseconds();
            var timeAnHourAgoMilliseconds = new DateTimeOffset(timeAnHourAgo).ToUnixTimeMilliseconds();
            var collection = new RedisCollection<ObjectWithDateTimeHash>(_mock.Object, 1000);

            var mockObj = new ObjectWithDateTimeHash { Timestamp = timestamp.Subtract(TimeSpan.FromHours(3)) };
            var timeThreeHoursAgoMilliseconds = new DateTimeOffset(mockObj.Timestamp).ToUnixTimeMilliseconds();
            await collection.Where(x => x.Timestamp == timeAnHourAgo).ToListAsync();
            await collection.Where(x => x.Timestamp == timeAnHourAgo).OrderBy(x => x.Timestamp).ToListAsync();
            await collection.Where(x => x.Timestamp > timeAnHourAgo).ToListAsync();
            await collection.Where(x => x.NullableTimestamp > timeAnHourAgo).ToListAsync();

            await collection.Where(x => x.Timestamp > timeTwoHoursAgoNullable).ToListAsync();
            await collection.Where(x => x.NullableTimestamp > timeTwoHoursAgoNullable).ToListAsync();

            await collection.Where(x => x.Timestamp > mockObj.Timestamp).ToListAsync();
            await collection.Where(x => x.NullableTimestamp > mockObj.Timestamp).ToListAsync();

            _mock.Verify(x => x.ExecuteAsync(
                "FT.SEARCH",
                "objectwithdatetimehash-idx",
                $"(@Timestamp:[{timeAnHourAgoMilliseconds} {timeAnHourAgoMilliseconds}])",
                "LIMIT",
                "0",
                "1000"
            ));

            _mock.Verify(x => x.ExecuteAsync(
                "FT.SEARCH",
                "objectwithdatetimehash-idx",
                $"(@Timestamp:[{timeAnHourAgoMilliseconds} {timeAnHourAgoMilliseconds}])",
                "LIMIT",
                "0",
                "1000",
                "SORTBY",
                "Timestamp",
                "ASC"
            ));

            _mock.Verify(x => x.ExecuteAsync(
                "FT.SEARCH",
                "objectwithdatetimehash-idx",
                $"(@Timestamp:[({timeAnHourAgoMilliseconds} inf])",
                "LIMIT",
                "0",
                "1000"
            ));

            _mock.Verify(x => x.ExecuteAsync(
                "FT.SEARCH",
                "objectwithdatetimehash-idx",
                $"(@NullableTimestamp:[({timeAnHourAgoMilliseconds} inf])",
                "LIMIT",
                "0",
                "1000"
            ));

            _mock.Verify(x => x.ExecuteAsync(
                "FT.SEARCH",
                "objectwithdatetimehash-idx",
                $"(@Timestamp:[({timeTwoHoursAgoMilliseconds} inf])",
                "LIMIT",
                "0",
                "1000"
            ));

            _mock.Verify(x => x.ExecuteAsync(
                "FT.SEARCH",
                "objectwithdatetimehash-idx",
                $"(@NullableTimestamp:[({timeTwoHoursAgoMilliseconds} inf])",
                "LIMIT",
                "0",
                "1000"
            ));

            _mock.Verify(x => x.ExecuteAsync(
                "FT.SEARCH",
                "objectwithdatetimehash-idx",
                $"(@Timestamp:[({timeThreeHoursAgoMilliseconds} inf])",
                "LIMIT",
                "0",
                "1000"
            ));

            _mock.Verify(x => x.ExecuteAsync(
                "FT.SEARCH",
                "objectwithdatetimehash-idx",
                $"(@NullableTimestamp:[({timeThreeHoursAgoMilliseconds} inf])",
                "LIMIT",
                "0",
                "1000"
            ));
        }

        [Fact]
        public void SearchNumericFieldListContains()
        {
            var potentialTagFieldValues = new List<int?> { 35, 50, 60 };
            _mock.Setup(x => x.Execute(It.IsAny<string>(), It.IsAny<string[]>()))
                .Returns(_mockReply);
            var collection = new RedisCollection<Person>(_mock.Object).Where(x => potentialTagFieldValues.Contains(x.Age));
            collection.ToList();
            _mock.Verify(x => x.Execute(
               "FT.SEARCH",
               "person-idx",
               "@Age:[35 35]|@Age:[50 50]|@Age:[60 60]",
               "LIMIT",
               "0",
               "100"));
        }

        [Fact]
        public void SearchTagFieldAndTextListContains()
        {
            var potentialTagFieldValues = new List<string> { "Steve", "Alice", "Bob" };
            _mock.Setup(x => x.Execute(It.IsAny<string>(), It.IsAny<string[]>()))
                .Returns(_mockReply);
            var collection = new RedisCollection<Person>(_mock.Object).Where(x => potentialTagFieldValues.Contains(x.TagField) || potentialTagFieldValues.Contains(x.Name));
            collection.ToList();
            _mock.Verify(x => x.Execute(
                "FT.SEARCH",
                "person-idx",
                "((@TagField:{Steve|Alice|Bob}) | (@Name:Steve|Alice|Bob))",
                "LIMIT",
                "0",
                "100"));
        }

        [Fact]
        public void TestNullResponseDoc()
        {
            int? nullVal = null;
            var nullResult = RedisResult.Create(nullVal);
            var res = new RedisReply[] { 1, $"foo:{Ulid.NewUlid()}", new(nullResult) };

            var query = new RedisQuery("fake-idx");
            _mock.Setup(x => x.Execute(It.IsAny<string>(), It.IsAny<string[]>()))
                .Returns(res);

            var result = _mock.Object.Search<Person>(query);
        }

        [Fact]
        public void SearchTagFieldAndTextListContainsWithEscapes()
        {
            var potentialTagFieldValues = new List<string> { "steve@example.com", "alice@example.com", "bob@example.com" };
            _mock.Setup(x => x.Execute(It.IsAny<string>(), It.IsAny<string[]>()))
                .Returns(_mockReply);
            var collection = new RedisCollection<Person>(_mock.Object).Where(x => potentialTagFieldValues.Contains(x.TagField) || potentialTagFieldValues.Contains(x.Name));
            collection.ToList();
            _mock.Verify(x => x.Execute(
                "FT.SEARCH",
                "person-idx",
                "((@TagField:{steve\\@example\\.com|alice\\@example\\.com|bob\\@example\\.com}) | (@Name:steve@example.com|alice@example.com|bob@example.com))",
                "LIMIT",
                "0",
                "100"));
        }

        [Fact]
        public void SearchWithEmptyAny()
        {
            _mock.Setup(x => x.Execute(It.IsAny<string>(), It.IsAny<string[]>()))
                .Returns(_mockReply);
            var collection = new RedisCollection<Person>(_mock.Object);
            var any = collection.Any();
            _mock.Verify(x => x.Execute(
                "FT.SEARCH",
                "person-idx",
                "*",
                "LIMIT",
                "0",
                "0"));
            Assert.True(any);

            any = collection.Where(x => x.TagField == "foo").Any();
            _mock.Verify(x => x.Execute(
                "FT.SEARCH",
                "person-idx",
                "(@TagField:{foo})",
                "LIMIT",
                "0",
                "0"));

            Assert.True(any);
        }

        [Fact]
        public void TestContainsFromLocal()
        {
            _mock.Setup(x => x.Execute(It.IsAny<string>(), It.IsAny<string[]>()))
                .Returns(_mockReply);
            var collection = new RedisCollection<Person>(_mock.Object);
            var steve = "steve";
            collection.Where(x => x.NickNamesList.Contains(steve)).ToList();
            _mock.Verify(x => x.Execute(
                "FT.SEARCH",
                "person-idx",
                "(@NickNamesList:{steve})",
                "LIMIT",
                "0",
                "100"));
        }

        [Fact]
        public void SearchGuidFieldContains()
        {
            var guid1 = Guid.NewGuid();
            var guid2 = Guid.NewGuid();
            var guid3 = Guid.NewGuid();
            var guid1Str = ExpressionParserUtilities.EscapeTagField(guid1.ToString());
            var guid2Str = ExpressionParserUtilities.EscapeTagField(guid2.ToString());
            var guid3Str = ExpressionParserUtilities.EscapeTagField(guid3.ToString());
            var potentialFieldValues = new Guid[] { guid1, guid2, guid3 };
            _mock.Setup(x => x.Execute(It.IsAny<string>(), It.IsAny<string[]>()))
                .Returns(_mockReply);
            var collection = new RedisCollection<ObjectWithStringLikeValueTypes>(_mock.Object).Where(x => potentialFieldValues.Contains(x.Guid));
            collection.ToList();
            _mock.Verify(x => x.Execute(
                "FT.SEARCH",
                "objectwithstringlikevaluetypes-idx",
                $"(@Guid:{{{guid1Str}|{guid2Str}|{guid3Str}}})",
                "LIMIT",
                "0",
                "100"));
        }

        [Fact]
        public void TestContainsFromProperty()
        {
            _mock.Setup(x => x.Execute(It.IsAny<string>(), It.IsAny<string[]>()))
                .Returns(_mockReply);
            var collection = new RedisCollection<Person>(_mock.Object);
            var steve = new Person
            {
                Name = "steve"
            };
            collection.Where(x => x.NickNamesList.Contains(steve.Name)).ToList();
            _mock.Verify(x => x.Execute(
                "FT.SEARCH",
                "person-idx",
                "(@NickNamesList:{steve})",
                "LIMIT",
                "0",
                "100"));
        }

        [Fact]
        public void SearchUlidFieldContains()
        {
            var ulid1 = Ulid.NewUlid();
            var ulid2 = Ulid.NewUlid();
            var ulid3 = Ulid.NewUlid();

            var potentialFieldValues = new Ulid[] { ulid1, ulid2, ulid3 };
            _mock.Setup(x => x.Execute(It.IsAny<string>(), It.IsAny<string[]>()))
                .Returns(_mockReply);
            var collection = new RedisCollection<ObjectWithStringLikeValueTypes>(_mock.Object).Where(x => potentialFieldValues.Contains(x.Ulid));
            collection.ToList();
            _mock.Verify(x => x.Execute(
                "FT.SEARCH",
                "objectwithstringlikevaluetypes-idx",
                $"(@Ulid:{{{ulid1}|{ulid2}|{ulid3}}})",
                "LIMIT",
                "0",
                "100"));
        }

        [Fact]
        public void SearchEnumFieldContains()
        {
            var enum1 = AnEnum.one;
            var enum2 = AnEnum.two;
            var enum3 = AnEnum.three;

            var potentialFieldValues = new AnEnum[] { enum1, enum2, enum3 };
            _mock.Setup(x => x.Execute(It.IsAny<string>(), It.IsAny<string[]>()))
                .Returns(_mockReply);
            var collection = new RedisCollection<ObjectWithStringLikeValueTypes>(_mock.Object).Where(x => potentialFieldValues.Contains(x.AnEnum));
            collection.ToList();
            _mock.Verify(x => x.Execute(
                "FT.SEARCH",
                "objectwithstringlikevaluetypes-idx",
                $"(@AnEnum:{{one|two|three}})",
                "LIMIT",
                "0",
                "100"));
        }

        [Fact]
        public void SearchNumericEnumFieldContains()
        {
            var enum1 = AnEnum.one;
            var enum2 = AnEnum.two;
            var enum3 = AnEnum.three;

            var potentialFieldValues = new AnEnum[] { enum1, enum2, enum3 };
            _mock.Setup(x => x.Execute(It.IsAny<string>(), It.IsAny<string[]>()))
                .Returns(_mockReply);
            var collection = new RedisCollection<ObjectWithStringLikeValueTypes>(_mock.Object).Where(x => potentialFieldValues.Contains(x.AnEnumAsInt));
            collection.ToList();
            _mock.Verify(x => x.Execute(
                "FT.SEARCH",
                "objectwithstringlikevaluetypes-idx",
                "@AnEnumAsInt:[0 0]|@AnEnumAsInt:[1 1]|@AnEnumAsInt:[2 2]",
                "LIMIT",
                "0",
                "100"));
        }

        [Fact]
        public void SearchEnumFieldContainsList()
        {
            var enum1 = AnEnum.one;
            var enum2 = AnEnum.two;
            var enum3 = AnEnum.three;

            var potentialFieldValues = new List<AnEnum> { enum1, enum2, enum3 };
            _mock.Setup(x => x.Execute(It.IsAny<string>(), It.IsAny<string[]>()))
                .Returns(_mockReply);
            var collection = new RedisCollection<ObjectWithStringLikeValueTypes>(_mock.Object).Where(x => potentialFieldValues.Contains(x.AnEnum));
            collection.ToList();
            _mock.Verify(x => x.Execute(
                "FT.SEARCH",
                "objectwithstringlikevaluetypes-idx",
                $"(@AnEnum:{{one|two|three}})",
                "LIMIT",
                "0",
                "100"));
        }

        [Fact]
        public void SearchNumericEnumFieldContainsList()
        {
            var enum1 = AnEnum.one;
            var enum2 = AnEnum.two;
            var enum3 = AnEnum.three;

            var potentialFieldValues = new List<AnEnum> { enum1, enum2, enum3 };
            _mock.Setup(x => x.Execute(It.IsAny<string>(), It.IsAny<string[]>()))
                .Returns(_mockReply);
            var collection = new RedisCollection<ObjectWithStringLikeValueTypes>(_mock.Object).Where(x => potentialFieldValues.Contains(x.AnEnumAsInt));
            collection.ToList();
            _mock.Verify(x => x.Execute(
                "FT.SEARCH",
                "objectwithstringlikevaluetypes-idx",
                "@AnEnumAsInt:[0 0]|@AnEnumAsInt:[1 1]|@AnEnumAsInt:[2 2]",
                "LIMIT",
                "0",
                "100"));
        }

        [Fact]
        public void SearchEnumFieldContainsListAsProperty()
        {
            var enum1 = AnEnum.one;
            var enum2 = AnEnum.two;
            var enum3 = AnEnum.three;

            var potentialFieldValues = new {list = new List<AnEnum> { enum1, enum2, enum3 }};
            _mock.Setup(x => x.Execute(It.IsAny<string>(), It.IsAny<string[]>()))
                .Returns(_mockReply);
            var collection = new RedisCollection<ObjectWithStringLikeValueTypes>(_mock.Object).Where(x => potentialFieldValues.list.Contains(x.AnEnum));
            collection.ToList();
            _mock.Verify(x => x.Execute(
                "FT.SEARCH",
                "objectwithstringlikevaluetypes-idx",
                $"(@AnEnum:{{one|two|three}})",
                "LIMIT",
                "0",
                "100"));
        }

        [Fact]
        public void SearchNumericEnumFieldContainsListAsProperty()
        {
            var enum1 = AnEnum.one;
            var enum2 = AnEnum.two;
            var enum3 = AnEnum.three;

            var potentialFieldValues = new {list = new List<AnEnum> { enum1, enum2, enum3 }};
            _mock.Setup(x => x.Execute(It.IsAny<string>(), It.IsAny<string[]>()))
                .Returns(_mockReply);
            var collection = new RedisCollection<ObjectWithStringLikeValueTypes>(_mock.Object).Where(x => potentialFieldValues.list.Contains(x.AnEnumAsInt));
            collection.ToList();
            _mock.Verify(x => x.Execute(
                "FT.SEARCH",
                "objectwithstringlikevaluetypes-idx",
                "@AnEnumAsInt:[0 0]|@AnEnumAsInt:[1 1]|@AnEnumAsInt:[2 2]",
                "LIMIT",
                "0",
                "100"));
        }

        [Fact]
        public void TestNestedOrderBy()
        {
            _mock.Setup(x => x.Execute(It.IsAny<string>(), It.IsAny<string[]>()))
                .Returns(_mockReply);
            var collection = new RedisCollection<Person>(_mock.Object).OrderBy(x => x.Address.State).ToList();
            _mock.Verify(x=>x.Execute("FT.SEARCH", "person-idx", "*", "LIMIT","0", "100", "SORTBY", "Address_State", "ASC"));
        }

        [Fact]
        public void TestGeoFilterNested()
        {
            _mock.Setup(x => x.Execute(It.IsAny<string>(), It.IsAny<string[]>()))
                .Returns(_mockReply);

            var collection = new RedisCollection<Person>(_mock.Object);
            var res = collection.GeoFilter(x => x.Address.Location, 5, 6.7, 50, GeoLocDistanceUnit.Kilometers).ToList();
            Assert.Equal(32, res[0].Age);
            _mock.Verify(x => x.Execute(
                "FT.SEARCH",
                "person-idx",
                "*",
                "LIMIT",
                "0",
                "100",
                "GEOFILTER",
                "Address_Location",
                "5",
                "6.7",
                "50",
                "km"
            ));
        }

        [Fact]
        public void TestSelectWithWhere()
        {
            _mock.Setup(x => x.Execute(It.IsAny<string>(), It.IsAny<string[]>()))
                .Returns(_mockReply);        
            var collection = new RedisCollection<Person>(_mock.Object);
            _ = collection.Where(x => x.Age == 33).Select(x => x.Name).ToList();
            _mock.Verify(x => x.Execute(
                "FT.SEARCH",
                "person-idx",
                "(@Age:[33 33])",
                "LIMIT",
                "0",
                "100",
                "RETURN",
                "1",
                "Name"));
        }

        [Fact]
        public void TestNullableEnumQueries()

        {
            _mock.Setup(x => x.Execute(It.IsAny<string>(), It.IsAny<string[]>()))
                .Returns(_mockReply);

            var collection = new RedisCollection<ObjectWithNullableEnum>(_mock.Object);
            collection.Where(x => x.AnEnum == AnEnum.one && x.NullableStringEnum == AnEnum.two).ToList();
            _mock.Verify(x => x.Execute(
                "FT.SEARCH",
                "objectwithnullableenum-idx",
                "((@AnEnum:[0 0]) (@NullableStringEnum:{two}))",
                "LIMIT",
                "0",
                "100"
            ));
        }

        [Fact]
        public void TestEscapeForwardSlash()        
        {
            _mock.Setup(x => x.Execute(It.IsAny<string>(), It.IsAny<string[]>()))
                .Returns(_mockReply);

            var collection = new RedisCollection<Person>(_mock.Object);
            collection.Where(x => x.TagField == "a/test/string").ToList();
            _mock.Verify(x => x.Execute(
                "FT.SEARCH",
                "person-idx",
                "(@TagField:{a\\/test\\/string})",
                "LIMIT",
                "0",
                "100"
                ));
        }

        [Fact]
        public void TestMixedNestingIndexCreation()
        {
            _mock.Setup(x => x.Execute(It.IsAny<string>(), It.IsAny<string[]>()))
                .Returns("OK");

            _mock.Object.CreateIndex(typeof(ComplexObjectWithCascadeAndJsonPath));

            _mock.Verify(x => x.Execute(
                "FT.CREATE",
                $"{nameof(ComplexObjectWithCascadeAndJsonPath).ToLower()}-idx",
                "ON",
                "Json",
                "PREFIX",
                "1",
                $"Redis.OM.Unit.Tests.{nameof(ComplexObjectWithCascadeAndJsonPath)}:",
                "SCHEMA", "$.InnerCascade.InnerInnerJson.Tag", "AS", "InnerCascade_InnerInnerJson_Tag", "TAG", "SEPARATOR", "|",
                "$.InnerCascade.InnerInnerCascade.Tag", "AS", "InnerCascade_InnerInnerCascade_Tag", "TAG", "SEPARATOR", "|",
                "$.InnerCascade.InnerInnerCascade.Num", "AS", "InnerCascade_InnerInnerCascade_Num", "NUMERIC",
                "$.InnerCascade.InnerInnerCascade.Arr[*]", "AS", "InnerCascade_InnerInnerCascade_Arr", "TAG", "SEPARATOR", "|",
                "$.InnerCascade.InnerInnerCollection[*].Tag", "AS", "InnerCascade_InnerInnerCollection_Tag", "TAG", "SEPARATOR", "|",
                "$.InnerJson.InnerInnerCascade.Tag", "AS", "InnerJson_InnerInnerCascade_Tag", "TAG", "SEPARATOR", "|",
                "$.InnerJson.InnerInnerCascade.Num", "AS", "InnerJson_InnerInnerCascade_Num", "NUMERIC",
                "$.InnerJson.InnerInnerCascade.Arr[*]", "AS", "InnerJson_InnerInnerCascade_Arr", "TAG", "SEPARATOR", "|"));
        }

        [Fact]
        public void TestMixedNestingQuerying()
        {
            _mock.Setup(x => x.Execute(It.IsAny<string>(), It.IsAny<string[]>()))
                .Returns(_mockReply);

            var collection = new RedisCollection<ComplexObjectWithCascadeAndJsonPath>(_mock.Object);

            collection.FirstOrDefault(x => x.InnerCascade.InnerInnerCascade.Tag == "hello");
            
            _mock.Verify(x => x.Execute(
                "FT.SEARCH",
                "complexobjectwithcascadeandjsonpath-idx",
                "(@InnerCascade_InnerInnerCascade_Tag:{hello})",
                "LIMIT",
                "0",
                "1"
            ));
            
            collection.FirstOrDefault(x => x.InnerCascade.InnerInnerCascade.Num == 5);
            _mock.Verify(x => x.Execute(
                "FT.SEARCH",
                "complexobjectwithcascadeandjsonpath-idx",
                "(@InnerCascade_InnerInnerCascade_Num:[5 5])",
                "LIMIT",
                "0",
                "1"
            ));
            
            collection.FirstOrDefault(x => x.InnerCascade.InnerInnerCollection.Any(x=>x.Tag == "hello"));
            _mock.Verify(x => x.Execute(
                "FT.SEARCH",
                "complexobjectwithcascadeandjsonpath-idx",
                "(@InnerCascade_InnerInnerCollection_Tag:{hello})",
                "LIMIT",
                "0",
                "1"
            ));
        }
        
        [Fact]
<<<<<<< HEAD
        public void TestMultipleContains()        
        {
            _mock.Setup(x => x.Execute(It.IsAny<string>(), It.IsAny<string[]>()))
                .Returns(_mockReply);

=======
        public void TestMultipleContains()
        {
            _mock.Setup(x => x.Execute(It.IsAny<string>(), It.IsAny<string[]>()))
                .Returns(_mockReply);
>>>>>>> 4058a3b2
            var collection = new RedisCollection<ObjectWithMultipleSearchableFields>(_mock.Object);
            Expression<Func<ObjectWithMultipleSearchableFields, bool>> whereExpressionFail = a => !a.FirstName.Contains("Andrey") && !a.LastName.Contains("Bred");

            collection.Where(whereExpressionFail).ToList();
            whereExpressionFail = a => !a.FirstName.Contains("Andrey") && a.LastName.Contains("Bred");
            collection.Where(whereExpressionFail).ToList();
            _mock.Verify(x => x.Execute(
                "FT.SEARCH",
                "objectwithmultiplesearchablefields-idx",
                "(-(@FirstName:Andrey) -(@LastName:Bred))",
                "LIMIT",
                "0",
                "100"
            ));
            
            _mock.Verify(x => x.Execute(
                "FT.SEARCH",
                "objectwithmultiplesearchablefields-idx",
                "(-(@FirstName:Andrey) (@LastName:Bred))",
                "LIMIT",
                "0",
                "100"
            ));
<<<<<<< HEAD
=======
            
        }
        
        [Fact]
        public void TestSelectNestedObject()
        {
            _mock.Setup(x => x.Execute(It.IsAny<string>(), It.IsAny<string[]>()))
                .Returns(_mockReply);

            var collection = new RedisCollection<Person>(_mock.Object);
            var res = collection.Select(x => x.Address).ToList();
            res = collection.Select(x => x.Address.ForwardingAddress).ToList();
            
            _mock.Verify(x=>x.Execute(
                "FT.SEARCH",
                "person-idx",
                "*",
                "LIMIT",
                "0",
                "100",
                "RETURN",
                "1",
                "$.Address"
                ));
            
            _mock.Verify(x=>x.Execute(
                "FT.SEARCH",
                "person-idx",
                "*",
                "LIMIT",
                "0",
                "100",
                "RETURN",
                "1",
                "$.Address.ForwardingAddress"
            ));
        }

        [Fact]
        public void NonNullableNumericFieldContains()
        {
            var ints = new int[] { 1, 2, 3 };
            var bytes = new byte[] { 4, 5, 6 };
            var sbytes = new sbyte[] { 7, 8, 9 };
            var shorts = new short[] { 10, 11, 12 };
            var uints = new uint[] { 13, 14, 15 };
            var longs = new long[] { 16, 17, 18 };
            var ulongs = new ulong[] { 19, 20, 21 };
            var doubles = new double[] { 22.5, 23, 24 };
            var floats = new float[] { 25.5F, 26, 27 };
            var ushorts = new ushort[] { 28, 29, 30 };
            _mock.Setup(x => x.Execute(It.IsAny<string>(), It.IsAny<string[]>()))
                .Returns(_mockReply);
            var collection = new RedisCollection<ObjectWithNumerics>(_mock.Object).Where(x => ints.Contains(x.Integer));
            collection.ToList();
            var expected = $"@{nameof(ObjectWithNumerics.Integer)}:[1 1]|@{nameof(ObjectWithNumerics.Integer)}:[2 2]|@{nameof(ObjectWithNumerics.Integer)}:[3 3]";
            _mock.Verify(x => x.Execute(
                "FT.SEARCH",
                "objectwithnumerics-idx",
                expected,
                "LIMIT",
                "0",
                "100"));
            
            collection = new RedisCollection<ObjectWithNumerics>(_mock.Object).Where(x => bytes.Contains(x.Byte));
            collection.ToList();
            expected = $"@{nameof(ObjectWithNumerics.Byte)}:[4 4]|@{nameof(ObjectWithNumerics.Byte)}:[5 5]|@{nameof(ObjectWithNumerics.Byte)}:[6 6]";
            _mock.Verify(x => x.Execute(
                "FT.SEARCH",
                "objectwithnumerics-idx",
                expected,
                "LIMIT",
                "0",
                "100"));
            
            collection = new RedisCollection<ObjectWithNumerics>(_mock.Object).Where(x => sbytes.Contains(x.SByte));
            collection.ToList();
            expected = $"@{nameof(ObjectWithNumerics.SByte)}:[7 7]|@{nameof(ObjectWithNumerics.SByte)}:[8 8]|@{nameof(ObjectWithNumerics.SByte)}:[9 9]";
            _mock.Verify(x => x.Execute(
                "FT.SEARCH",
                "objectwithnumerics-idx",
                expected,
                "LIMIT",
                "0",
                "100"));
            
            collection = new RedisCollection<ObjectWithNumerics>(_mock.Object).Where(x => shorts.Contains(x.Short));
            collection.ToList();
            expected = $"@{nameof(ObjectWithNumerics.Short)}:[10 10]|@{nameof(ObjectWithNumerics.Short)}:[11 11]|@{nameof(ObjectWithNumerics.Short)}:[12 12]";
            _mock.Verify(x => x.Execute(
                "FT.SEARCH",
                "objectwithnumerics-idx",
                expected,
                "LIMIT",
                "0",
                "100"));
            
            collection = new RedisCollection<ObjectWithNumerics>(_mock.Object).Where(x => ushorts.Contains(x.UShort));
            collection.ToList();
            expected = $"@{nameof(ObjectWithNumerics.UShort)}:[28 28]|@{nameof(ObjectWithNumerics.UShort)}:[29 29]|@{nameof(ObjectWithNumerics.UShort)}:[30 30]";
            _mock.Verify(x => x.Execute(
                "FT.SEARCH",
                "objectwithnumerics-idx",
                expected,
                "LIMIT",
                "0",
                "100"));
            
            collection = new RedisCollection<ObjectWithNumerics>(_mock.Object).Where(x => uints.Contains(x.UInt));
            collection.ToList();
            expected = $"@{nameof(ObjectWithNumerics.UInt)}:[13 13]|@{nameof(ObjectWithNumerics.UInt)}:[14 14]|@{nameof(ObjectWithNumerics.UInt)}:[15 15]";
            _mock.Verify(x => x.Execute(
                "FT.SEARCH",
                "objectwithnumerics-idx",
                expected,
                "LIMIT",
                "0",
                "100"));
            
            collection = new RedisCollection<ObjectWithNumerics>(_mock.Object).Where(x => longs.Contains(x.Long));
            collection.ToList();
            expected = $"@{nameof(ObjectWithNumerics.Long)}:[16 16]|@{nameof(ObjectWithNumerics.Long)}:[17 17]|@{nameof(ObjectWithNumerics.Long)}:[18 18]";
            _mock.Verify(x => x.Execute(
                "FT.SEARCH",
                "objectwithnumerics-idx",
                expected,
                "LIMIT",
                "0",
                "100"));
            
            collection = new RedisCollection<ObjectWithNumerics>(_mock.Object).Where(x => ulongs.Contains(x.ULong));
            collection.ToList();
            expected = $"@{nameof(ObjectWithNumerics.ULong)}:[19 19]|@{nameof(ObjectWithNumerics.ULong)}:[20 20]|@{nameof(ObjectWithNumerics.ULong)}:[21 21]";
            _mock.Verify(x => x.Execute(
                "FT.SEARCH",
                "objectwithnumerics-idx",
                expected,
                "LIMIT",
                "0",
                "100"));
            
            collection = new RedisCollection<ObjectWithNumerics>(_mock.Object).Where(x => doubles.Contains(x.Double));
            collection.ToList();
            expected = $"@{nameof(ObjectWithNumerics.Double)}:[22.5 22.5]|@{nameof(ObjectWithNumerics.Double)}:[23 23]|@{nameof(ObjectWithNumerics.Double)}:[24 24]";
            _mock.Verify(x => x.Execute(
                "FT.SEARCH",
                "objectwithnumerics-idx",
                expected,
                "LIMIT",
                "0",
                "100"));
            
            collection = new RedisCollection<ObjectWithNumerics>(_mock.Object).Where(x => floats.Contains(x.Float));
            collection.ToList();
            expected = $"@{nameof(ObjectWithNumerics.Float)}:[25.5 25.5]|@{nameof(ObjectWithNumerics.Float)}:[26 26]|@{nameof(ObjectWithNumerics.Float)}:[27 27]";
            _mock.Verify(x => x.Execute(
                "FT.SEARCH",
                "objectwithnumerics-idx",
                expected,
                "LIMIT",
                "0",
                "100"));
>>>>>>> 4058a3b2
        }
    }
}<|MERGE_RESOLUTION|>--- conflicted
+++ resolved
@@ -2977,18 +2977,10 @@
         }
         
         [Fact]
-<<<<<<< HEAD
         public void TestMultipleContains()        
         {
             _mock.Setup(x => x.Execute(It.IsAny<string>(), It.IsAny<string[]>()))
                 .Returns(_mockReply);
-
-=======
-        public void TestMultipleContains()
-        {
-            _mock.Setup(x => x.Execute(It.IsAny<string>(), It.IsAny<string[]>()))
-                .Returns(_mockReply);
->>>>>>> 4058a3b2
             var collection = new RedisCollection<ObjectWithMultipleSearchableFields>(_mock.Object);
             Expression<Func<ObjectWithMultipleSearchableFields, bool>> whereExpressionFail = a => !a.FirstName.Contains("Andrey") && !a.LastName.Contains("Bred");
 
@@ -3012,9 +3004,6 @@
                 "0",
                 "100"
             ));
-<<<<<<< HEAD
-=======
-            
         }
         
         [Fact]
@@ -3176,7 +3165,6 @@
                 "LIMIT",
                 "0",
                 "100"));
->>>>>>> 4058a3b2
         }
     }
 }