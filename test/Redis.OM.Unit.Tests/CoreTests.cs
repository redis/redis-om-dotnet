--- conflicted
+++ resolved
@@ -149,36 +149,21 @@
             connection.Unlink(keyName);
             var obj = new ModelExampleJson { Name = "Shachar", Age = 23 };
 
-<<<<<<< HEAD
             connection.Execute("FLUSHALL");
             Assert.False(connection.JsonSet("test-json", ".", obj, WhenKey.Exists));
             Assert.True(connection.JsonSet("test-json", ".", obj, WhenKey.NotExists));
             var reconsitutedObject = connection.JsonGet<ModelExampleJson>("test-json");
-=======
-            Assert.False(connection.JsonSet(keyName, ".", obj, When.Exists));
-            Assert.True(connection.JsonSet(keyName, ".", obj, When.NotExists));
-            var reconsitutedObject = connection.JsonGet<ModelExampleJson>(keyName);
->>>>>>> 45ffc860
 
             Assert.Equal("Shachar", reconsitutedObject.Name);
             Assert.Equal(23, reconsitutedObject.Age);
 
             obj.Name = "Shachar2";
-<<<<<<< HEAD
             Assert.False(connection.JsonSet("test-json", ".", obj, WhenKey.NotExists));
             reconsitutedObject = connection.JsonGet<ModelExampleJson>("test-json");
             Assert.Equal("Shachar", reconsitutedObject.Name);
 
             Assert.True(connection.JsonSet("test-json", ".", obj, WhenKey.Exists));
             reconsitutedObject = connection.JsonGet<ModelExampleJson>("test-json");
-=======
-            Assert.False(connection.JsonSet(keyName, ".", obj, When.NotExists));
-            reconsitutedObject = connection.JsonGet<ModelExampleJson>(keyName);
-            Assert.Equal("Shachar", reconsitutedObject.Name);
-
-            Assert.True(connection.JsonSet(keyName, ".", obj, When.Exists));
-            reconsitutedObject = connection.JsonGet<ModelExampleJson>(keyName);
->>>>>>> 45ffc860
 
             Assert.Equal("Shachar2", reconsitutedObject.Name);
             connection.Unlink(keyName);
@@ -194,35 +179,21 @@
 
             connection.Unlink(keyName);
             var obj = new ModelExampleJson { Name = "Shachar", Age = 23 };
-<<<<<<< HEAD
             connection.Execute("FLUSHALL");
             Assert.False(await connection.JsonSetAsync("test-json", ".", obj, WhenKey.Exists));
             Assert.True(await connection.JsonSetAsync("test-json", ".", obj, WhenKey.NotExists));
             var reconsitutedObject = connection.JsonGet<ModelExampleJson>("test-json");
-=======
-            Assert.False(await connection.JsonSetAsync(keyName, ".", obj, When.Exists));
-            Assert.True(await connection.JsonSetAsync(keyName, ".", obj, When.NotExists));
-            var reconsitutedObject = connection.JsonGet<ModelExampleJson>(keyName);
->>>>>>> 45ffc860
+
             Assert.Equal("Shachar", reconsitutedObject.Name);
             Assert.Equal(23, reconsitutedObject.Age);
 
             obj.Name = "Shachar2";
-<<<<<<< HEAD
             Assert.False(await connection.JsonSetAsync("test-json", ".", obj, WhenKey.NotExists));
             reconsitutedObject = connection.JsonGet<ModelExampleJson>("test-json");
             Assert.Equal("Shachar", reconsitutedObject.Name);
 
             Assert.True(await connection.JsonSetAsync("test-json", ".", obj, WhenKey.Exists));
             reconsitutedObject = connection.JsonGet<ModelExampleJson>("test-json");
-=======
-            Assert.False(await connection.JsonSetAsync(keyName, ".", obj, When.NotExists));
-            reconsitutedObject = connection.JsonGet<ModelExampleJson>(keyName);
-            Assert.Equal("Shachar", reconsitutedObject.Name);
-
-            Assert.True(await connection.JsonSetAsync(keyName, ".", obj, When.Exists));
-            reconsitutedObject = connection.JsonGet<ModelExampleJson>(keyName);
->>>>>>> 45ffc860
 
             Assert.Equal("Shachar2", reconsitutedObject.Name);
             connection.Unlink(keyName);
