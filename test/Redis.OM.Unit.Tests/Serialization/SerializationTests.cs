﻿using System;
using Redis.OM.Contracts;
using Redis.OM.Modeling;
using Xunit;

namespace Redis.OM.Unit.Tests
{
    [Collection("Redis")]
    public class SerializationTests
    {
        private readonly IRedisConnection _connection;

        public SerializationTests(RedisSetup setup)
        {
            _connection = setup.Connection;
        }
        
        [Fact]
        public void TestUserDefinedId()
        {
            var obj = new ObjectWithUserDefinedId {Id = "5", Name = "Steve"};
            var id = _connection.Set(obj);
            Assert.Equal("5", id.Split(':')[1]);
        }

        [Fact]
        public void TestUserDefinedStrategy()
        {
            DocumentAttribute.RegisterIdGenerationStrategy(nameof(StaticIncrementStrategy), new StaticIncrementStrategy());
            var obj = new ObjectWithCustomIdGenerationStrategy();
            var id = _connection.Set(obj);
            Assert.Equal("0", obj.Id);
            Assert.Equal("0", id.Split(":")[1]);
            
            var obj2 = new ObjectWithCustomIdGenerationStrategy();
            var id2 = _connection.Set(obj2);
            Assert.Equal("1", obj2.Id);
            Assert.Equal("1", id2.Split(":")[1]);
        }

        [Fact]
        public void TestUserSetIntId()
        {
            var obj = new ObjectWithIntegerId() {Id = 5};
            var id = _connection.Set(obj);
            Assert.Equal(5, obj.Id);
            Assert.Equal("5", id.Split(":")[1]);
        }

        [Fact]
        public void TestStandardIdGeneration()
        {
            var obj = new ObjectWithStandardId();
            var id = _connection.Set(obj);
            var ulid = Ulid.Parse(id.Split(":")[1]);
            Assert.Equal(ulid.ToString(),obj.Id);
        }
<<<<<<< HEAD
        [Fact]
        public void TestDateTimeOffset()
        {
            var obj = new ObjectWithDateTimeOffset
            {
                Offset = DateTimeOffset.Now
            };

            var id = _connection.Set(obj);

            var alsoObj = _connection.Get<ObjectWithDateTimeOffset>(id);
            Assert.Equal(obj.Offset, alsoObj.Offset);
        }

=======

        [Fact]
        public void TestNotDefaultUlid()
        {
            var obj = new ObjectWithUlidId();
            var id = _connection.Set(obj);
            var ulid = Ulid.Parse(id.Split(":")[1]);
            Assert.NotEqual(default(Ulid), ulid);
            Assert.NotEqual(default(Ulid), obj.Id);
        }

        [Fact]
        public void TestExplicitlySetUlit()
        {
            var ulid = Ulid.NewUlid();
            var obj = new ObjectWithUlidId() {Id = ulid};
            var key = _connection.Set(obj);
            var keyUlid = Ulid.Parse(key.Split(":")[1]);
            Assert.Equal(ulid, keyUlid);
            Assert.Equal(ulid,obj.Id);
        }

        [Fact]
        public void TestNotDefaultGuid()
        {
            var obj = new ObjectWithGuidId();
            var id = _connection.Set(obj);
            var guid = Guid.Parse(id.Split(":")[1]);
            Assert.NotEqual(default, guid);
            Assert.NotEqual(default, obj.Id);
        }
>>>>>>> a45213c0
    }
}<|MERGE_RESOLUTION|>--- conflicted
+++ resolved
@@ -55,7 +55,6 @@
             var ulid = Ulid.Parse(id.Split(":")[1]);
             Assert.Equal(ulid.ToString(),obj.Id);
         }
-<<<<<<< HEAD
         [Fact]
         public void TestDateTimeOffset()
         {
@@ -69,8 +68,6 @@
             var alsoObj = _connection.Get<ObjectWithDateTimeOffset>(id);
             Assert.Equal(obj.Offset, alsoObj.Offset);
         }
-
-=======
 
         [Fact]
         public void TestNotDefaultUlid()
@@ -102,6 +99,5 @@
             Assert.NotEqual(default, guid);
             Assert.NotEqual(default, obj.Id);
         }
->>>>>>> a45213c0
     }
 }